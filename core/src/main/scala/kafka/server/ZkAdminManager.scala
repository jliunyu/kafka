--- conflicted
+++ resolved
@@ -463,7 +463,6 @@
     resource -> ApiError.NONE
   }
 
-<<<<<<< HEAD
   private def alterClientMetricsSubscriptions(resource: ConfigResource,
                                               validateOnly: Boolean,
                                               configProps: Properties,
@@ -477,31 +476,6 @@
     resource -> ApiError.NONE
   }
 
-  private def toLoggableProps(resource: ConfigResource, configProps: Properties): Map[String, String] = {
-    configProps.asScala.map {
-      case (key, value) => (key, KafkaConfig.loggableValue(resource.`type`, key, value))
-    }
-  }
-
-  private def alterLogLevelConfigs(alterConfigOps: Seq[AlterConfigOp]): Unit = {
-    alterConfigOps.foreach { alterConfigOp =>
-      val loggerName = alterConfigOp.configEntry().name()
-      val logLevel = alterConfigOp.configEntry().value()
-      alterConfigOp.opType() match {
-        case OpType.SET =>
-          info(s"Updating the log level of $loggerName to $logLevel")
-          Log4jController.logLevel(loggerName, logLevel)
-        case OpType.DELETE =>
-          info(s"Unset the log level of $loggerName")
-          Log4jController.unsetLogLevel(loggerName)
-        case _ => throw new IllegalArgumentException(
-          s"Log level cannot be changed for OpType: ${alterConfigOp.opType()}")
-      }
-    }
-  }
-
-=======
->>>>>>> 924f03a7
   private def getBrokerId(resource: ConfigResource) = {
     if (resource.name == null || resource.name.isEmpty)
       None
