/*
 * Licensed to the Apache Software Foundation (ASF) under one or more
 * contributor license agreements.  See the NOTICE file distributed with
 * this work for additional information regarding copyright ownership.
 * The ASF licenses this file to You under the Apache License, Version 2.0
 * (the "License"); you may not use this file except in compliance with
 * the License.  You may obtain a copy of the License at
 *
 *    http://www.apache.org/licenses/LICENSE-2.0
 *
 * Unless required by applicable law or agreed to in writing, software
 * distributed under the License is distributed on an "AS IS" BASIS,
 * WITHOUT WARRANTIES OR CONDITIONS OF ANY KIND, either express or implied.
 * See the License for the specific language governing permissions and
 * limitations under the License.
 */

package kafka.server

import java.util
import java.util.Properties
import kafka.log.LogConfig
import kafka.metrics.clientmetrics.ClientMetricsConfig
import org.apache.kafka.common.config.ConfigResource
import org.apache.kafka.common.config.ConfigResource.Type.{BROKER, CLIENT_METRICS, TOPIC}
import org.apache.kafka.controller.ConfigurationValidator
import org.apache.kafka.common.errors.{InvalidConfigurationException, InvalidRequestException}
import org.apache.kafka.common.internals.Topic

import scala.collection.mutable

/**
 * The validator that the controller uses for dynamic configuration changes.
 * It performs the generic validation, which can't be bypassed. If an AlterConfigPolicy
 * is configured, the controller will check that after verifying that this passes.
 *
 * For changes to BROKER resources, the forwarding broker performs an extra validation step
 * in {@link kafka.server.ConfigAdminManager#preprocess()} before sending the change to
 * the controller. Therefore, the validation here is just a kind of sanity check, which
 * should never fail under normal conditions.
 *
 * This validator does not handle changes to BROKER_LOGGER resources. Despite being bundled
 * in the same RPC, BROKER_LOGGER is not really a dynamic configuration in the same sense
 * as the others. It is not persisted to the metadata log (or to ZK, when we're in that mode).
 */
class ControllerConfigurationValidator extends ConfigurationValidator {
  private def validateTopicName(
    name: String
  ): Unit = {
    if (name.isEmpty()) {
      throw new InvalidRequestException("Default topic resources are not allowed.")
    }
    Topic.validate(name)
  }

  private def validateBrokerName(
    name: String
  ): Unit = {
    if (!name.isEmpty()) {
      val brokerId = try {
        Integer.valueOf(name)
      } catch {
        case _: NumberFormatException =>
          throw new InvalidRequestException("Unable to parse broker name as a base 10 number.")
      }
      if (brokerId < 0) {
        throw new InvalidRequestException("Invalid negative broker ID.")
      }
    }
  }

  private def throwExceptionForUnknownResourceType(
    resource: ConfigResource
  ): Unit = {
    // Note: we should never handle BROKER_LOGGER resources here, since changes to
    // those resources are not persisted in the metadata.
    throw new InvalidRequestException(s"Unknown resource type ${resource.`type`}")
  }

  override def validate(
    resource: ConfigResource
  ): Unit = {
    resource.`type`() match {
      case TOPIC => validateTopicName(resource.name())
      case BROKER => validateBrokerName(resource.name())
      case _ => throwExceptionForUnknownResourceType(resource)
    }
  }

  override def validate(
    resource: ConfigResource,
    config: util.Map[String, String]
  ): Unit = {
    resource.`type`() match {
      case TOPIC =>
        validateTopicName(resource.name())
        val properties = new Properties()
        val nullTopicConfigs = new mutable.ArrayBuffer[String]()
        config.entrySet().forEach(e => {
          if (e.getValue() == null) {
            nullTopicConfigs += e.getKey()
          } else {
            properties.setProperty(e.getKey(), e.getValue())
          }
        })
        if (nullTopicConfigs.nonEmpty) {
          throw new InvalidConfigurationException("Null value not supported for topic configs: " +
            nullTopicConfigs.mkString(","))
        }
        LogConfig.validate(properties)
<<<<<<< HEAD

      case CLIENT_METRICS =>
        val props = new Properties()
        config.entrySet().forEach(e => props.setProperty(e.getKey(), e.getValue()))
        ClientMetricsConfig.validateConfig(resource.name(), props)

      case BROKER =>
        if (resource.name().nonEmpty) {
          val brokerId = try {
            Integer.valueOf(resource.name())
          } catch {
            case _: NumberFormatException =>
              throw new InvalidRequestException("Unable to parse broker name as a base 10 number.")
          }
          if (brokerId < 0) {
            throw new InvalidRequestException("Invalid negative broker ID.")
          }
        }
      case _ =>
        // Note: we should never handle BROKER_LOGGER resources here, since changes to
        // those resources are not persisted in the metadata.
        throw new InvalidRequestException(s"Unknown resource type ${resource.`type`}")
=======
      case BROKER => validateBrokerName(resource.name())
      case _ => throwExceptionForUnknownResourceType(resource)
>>>>>>> 4eef5bda
    }
  }
}<|MERGE_RESOLUTION|>--- conflicted
+++ resolved
@@ -108,33 +108,12 @@
             nullTopicConfigs.mkString(","))
         }
         LogConfig.validate(properties)
-<<<<<<< HEAD
-
       case CLIENT_METRICS =>
         val props = new Properties()
         config.entrySet().forEach(e => props.setProperty(e.getKey(), e.getValue()))
         ClientMetricsConfig.validateConfig(resource.name(), props)
-
-      case BROKER =>
-        if (resource.name().nonEmpty) {
-          val brokerId = try {
-            Integer.valueOf(resource.name())
-          } catch {
-            case _: NumberFormatException =>
-              throw new InvalidRequestException("Unable to parse broker name as a base 10 number.")
-          }
-          if (brokerId < 0) {
-            throw new InvalidRequestException("Invalid negative broker ID.")
-          }
-        }
-      case _ =>
-        // Note: we should never handle BROKER_LOGGER resources here, since changes to
-        // those resources are not persisted in the metadata.
-        throw new InvalidRequestException(s"Unknown resource type ${resource.`type`}")
-=======
       case BROKER => validateBrokerName(resource.name())
       case _ => throwExceptionForUnknownResourceType(resource)
->>>>>>> 4eef5bda
     }
   }
 }