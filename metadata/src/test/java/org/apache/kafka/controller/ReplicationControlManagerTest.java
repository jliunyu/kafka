/*
 * Licensed to the Apache Software Foundation (ASF) under one or more
 * contributor license agreements. See the NOTICE file distributed with
 * this work for additional information regarding copyright ownership.
 * The ASF licenses this file to You under the Apache License, Version 2.0
 * (the "License"); you may not use this file except in compliance with
 * the License. You may obtain a copy of the License at
 *
 *    http://www.apache.org/licenses/LICENSE-2.0
 *
 * Unless required by applicable law or agreed to in writing, software
 * distributed under the License is distributed on an "AS IS" BASIS,
 * WITHOUT WARRANTIES OR CONDITIONS OF ANY KIND, either express or implied.
 * See the License for the specific language governing permissions and
 * limitations under the License.
 */

package org.apache.kafka.controller;

import org.apache.kafka.common.Uuid;
import org.apache.kafka.common.message.CreateTopicsRequestData;
import org.apache.kafka.common.message.CreateTopicsRequestData.CreatableTopic;
import org.apache.kafka.common.message.CreateTopicsRequestData.CreatableTopicCollection;
import org.apache.kafka.common.message.CreateTopicsResponseData;
import org.apache.kafka.common.message.CreateTopicsResponseData.CreatableTopicResult;
import org.apache.kafka.common.metadata.RegisterBrokerRecord;
import org.apache.kafka.common.metadata.TopicRecord;
import org.apache.kafka.common.metadata.UnfenceBrokerRecord;
import org.apache.kafka.common.protocol.Errors;
import org.apache.kafka.common.requests.ApiError;
import org.apache.kafka.common.security.auth.SecurityProtocol;
import org.apache.kafka.common.utils.LogContext;
import org.apache.kafka.common.utils.MockTime;
import org.apache.kafka.controller.ReplicationControlManager.PartitionControlInfo;
import org.apache.kafka.timeline.SnapshotRegistry;
import org.junit.jupiter.api.Test;
import org.junit.jupiter.api.Timeout;

import java.util.Collections;
import java.util.HashMap;
import java.util.Map;

import static org.apache.kafka.common.protocol.Errors.INVALID_TOPIC_EXCEPTION;
import static org.junit.jupiter.api.Assertions.assertEquals;


@Timeout(40)
public class ReplicationControlManagerTest {
    private static ReplicationControlManager newReplicationControlManager() {
        SnapshotRegistry snapshotRegistry = new SnapshotRegistry(-1);
        LogContext logContext = new LogContext();
        MockTime time = new MockTime();
        ClusterControlManager clusterControl =
            new ClusterControlManager(logContext, time, snapshotRegistry, 1000, 100);
        ConfigurationControlManager configurationControl =
            new ConfigurationControlManager(snapshotRegistry, Collections.emptyMap());
        return new ReplicationControlManager(snapshotRegistry,
            new LogContext(),
            new MockRandom(),
            3,
            1,
            configurationControl,
            clusterControl);
    }

    private static void registerBroker(int brokerId, ClusterControlManager clusterControl) {
        RegisterBrokerRecord brokerRecord = new RegisterBrokerRecord().
            setBrokerEpoch(100).setBrokerId(brokerId);
        brokerRecord.endPoints().add(new RegisterBrokerRecord.BrokerEndpoint().
            setSecurityProtocol(SecurityProtocol.PLAINTEXT.id).
            setPort((short) 9092 + brokerId).
            setName("PLAINTEXT").
            setHost("localhost"));
        clusterControl.replay(brokerRecord);
    }

    private static void unfenceBroker(int brokerId, ClusterControlManager clusterControl) {
        UnfenceBrokerRecord unfenceBrokerRecord =
            new UnfenceBrokerRecord().setId(brokerId).setEpoch(100);
        clusterControl.replay(unfenceBrokerRecord);
    }

    @Test
    public void testCreateTopics() throws Exception {
        ReplicationControlManager replicationControl = newReplicationControlManager();
        CreateTopicsRequestData request = new CreateTopicsRequestData();
        request.topics().add(new CreatableTopic().setName("foo").
            setNumPartitions(-1).setReplicationFactor((short) -1));
        ControllerResult<CreateTopicsResponseData> result =
            replicationControl.createTopics(request);
        CreateTopicsResponseData expectedResponse = new CreateTopicsResponseData();
        expectedResponse.topics().add(new CreatableTopicResult().setName("foo").
            setErrorCode(Errors.INVALID_REPLICATION_FACTOR.code()).
                setErrorMessage("Unable to replicate the partition 3 times: there are only 0 usable brokers"));
        assertEquals(expectedResponse, result.response());

        registerBroker(0, replicationControl.clusterControl);
        unfenceBroker(0, replicationControl.clusterControl);
        registerBroker(1, replicationControl.clusterControl);
        unfenceBroker(1, replicationControl.clusterControl);
        registerBroker(2, replicationControl.clusterControl);
        unfenceBroker(2, replicationControl.clusterControl);
        ControllerResult<CreateTopicsResponseData> result2 =
            replicationControl.createTopics(request);
        CreateTopicsResponseData expectedResponse2 = new CreateTopicsResponseData();
        expectedResponse2.topics().add(new CreatableTopicResult().setName("foo").
            setNumPartitions(1).setReplicationFactor((short) 3));
        assertEquals(expectedResponse2, result2.response());
        ControllerTestUtils.replayAll(replicationControl, result2.records());
        assertEquals(new PartitionControlInfo(new int[] {1, 2, 0},
            new int[] {1, 2, 0}, null, null, 1, 0),
<<<<<<< HEAD
            replicationControl.getPartition(Uuid.fromString("5sxVbzQc-jzRErUhNcPf0Q"), 0));
        ControllerResult<CreateTopicsResponseData> result3 =
                replicationControl.createTopics(request);
        CreateTopicsResponseData expectedResponse3 = new CreateTopicsResponseData();
        expectedResponse3.topics().add(new CreatableTopicResult().setName("foo").
                setErrorCode(Errors.TOPIC_ALREADY_EXISTS.code()).
                setErrorMessage(Errors.TOPIC_ALREADY_EXISTS.exception().getMessage()));
        assertEquals(expectedResponse3, result3.response());
=======
            replicationControl.getPartition(
                ((TopicRecord) result2.records().get(0).message()).topicId(), 0));
>>>>>>> 0755178d
    }

    @Test
    public void testValidateNewTopicNames() throws Exception {
        Map<String, ApiError> topicErrors = new HashMap<>();
        CreatableTopicCollection topics = new CreatableTopicCollection();
        topics.add(new CreatableTopic().setName(""));
        topics.add(new CreatableTopic().setName("woo"));
        topics.add(new CreatableTopic().setName("."));
        ReplicationControlManager.validateNewTopicNames(topicErrors, topics);
        Map<String, ApiError> expectedTopicErrors = new HashMap<>();
        expectedTopicErrors.put("", new ApiError(INVALID_TOPIC_EXCEPTION,
            "Topic name is illegal, it can't be empty"));
        expectedTopicErrors.put(".", new ApiError(INVALID_TOPIC_EXCEPTION,
            "Topic name cannot be \".\" or \"..\""));
        assertEquals(expectedTopicErrors, topicErrors);
    }
}<|MERGE_RESOLUTION|>--- conflicted
+++ resolved
@@ -17,7 +17,6 @@
 
 package org.apache.kafka.controller;
 
-import org.apache.kafka.common.Uuid;
 import org.apache.kafka.common.message.CreateTopicsRequestData;
 import org.apache.kafka.common.message.CreateTopicsRequestData.CreatableTopic;
 import org.apache.kafka.common.message.CreateTopicsRequestData.CreatableTopicCollection;
@@ -109,8 +108,8 @@
         ControllerTestUtils.replayAll(replicationControl, result2.records());
         assertEquals(new PartitionControlInfo(new int[] {1, 2, 0},
             new int[] {1, 2, 0}, null, null, 1, 0),
-<<<<<<< HEAD
-            replicationControl.getPartition(Uuid.fromString("5sxVbzQc-jzRErUhNcPf0Q"), 0));
+            replicationControl.getPartition(
+                ((TopicRecord) result2.records().get(0).message()).topicId(), 0));
         ControllerResult<CreateTopicsResponseData> result3 =
                 replicationControl.createTopics(request);
         CreateTopicsResponseData expectedResponse3 = new CreateTopicsResponseData();
@@ -118,10 +117,6 @@
                 setErrorCode(Errors.TOPIC_ALREADY_EXISTS.code()).
                 setErrorMessage(Errors.TOPIC_ALREADY_EXISTS.exception().getMessage()));
         assertEquals(expectedResponse3, result3.response());
-=======
-            replicationControl.getPartition(
-                ((TopicRecord) result2.records().get(0).message()).topicId(), 0));
->>>>>>> 0755178d
     }
 
     @Test
