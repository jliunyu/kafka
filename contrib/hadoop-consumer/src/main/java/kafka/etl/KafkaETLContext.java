--- conflicted
+++ resolved
@@ -23,13 +23,6 @@
 import java.util.ArrayList;
 import java.util.HashMap;
 import java.util.Iterator;
-<<<<<<< HEAD
-import java.util.List;
-import kafka.api.FetchRequest;
-import kafka.api.OffsetRequest;
-import kafka.common.ErrorMapping;
-import kafka.javaapi.MultiFetchResponse;
-=======
 import java.util.Map;
 import kafka.api.FetchRequest;
 import kafka.api.FetchRequestBuilder;
@@ -37,7 +30,6 @@
 import kafka.common.TopicAndPartition;
 import kafka.javaapi.FetchResponse;
 import kafka.javaapi.OffsetRequest;
->>>>>>> 602acaf4
 import kafka.javaapi.consumer.SimpleConsumer;
 import kafka.javaapi.message.ByteBufferMessageSet;
 import kafka.message.MessageAndOffset;
@@ -148,10 +140,6 @@
 
             while ( !gotNext && _respIterator.hasNext()) {
                 ByteBufferMessageSet msgSet = _respIterator.next();
-<<<<<<< HEAD
-                if ( hasError(msgSet)) return false;
-=======
->>>>>>> 602acaf4
                 _messageIt = msgSet.iterator();
                 gotNext = get(key, value);
             }
@@ -216,11 +204,7 @@
             
             key.set(_index, _offset, messageAndOffset.message().checksum());
             
-<<<<<<< HEAD
-            _offset = messageAndOffset.offset();  //increase offset
-=======
             _offset = messageAndOffset.nextOffset();  //increase offset
->>>>>>> 602acaf4
             _count ++;  //increase count
             
             return true;
