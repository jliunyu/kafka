/*
 * Licensed to the Apache Software Foundation (ASF) under one
 * or more contributor license agreements.  See the NOTICE file
 * distributed with this work for additional information
 * regarding copyright ownership.  The ASF licenses this file
 * to you under the Apache License, Version 2.0 (the
 * "License"); you may not use this file except in compliance
 * with the License.  You may obtain a copy of the License at
 *
 *   http://www.apache.org/licenses/LICENSE-2.0
 *
 * Unless required by applicable law or agreed to in writing,
 * software distributed under the License is distributed on an
 * "AS IS" BASIS, WITHOUT WARRANTIES OR CONDITIONS OF ANY
 * KIND, either express or implied.  See the License for the
 * specific language governing permissions and limitations
 * under the License.
 */

ext {
  versions = [:]
  libs = [:]

  // Available if -PscalaVersion is used. This is useful when we want to support a Scala version that has
  // a higher minimum Java requirement than Kafka. This was previously the case for Scala 2.12 and Java 7.
  availableScalaVersions = [ '2.12', '2.13' ]
}

// Add Scala version
def defaultScala212Version = '2.12.15'
def defaultScala213Version = '2.13.8'
if (hasProperty('scalaVersion')) {
  if (scalaVersion == '2.12') {
    versions["scala"] = defaultScala212Version
  } else if (scalaVersion == '2.13') {
    versions["scala"] = defaultScala213Version
  }  else {
    versions["scala"] = scalaVersion
  }
} else {
  versions["scala"] = defaultScala212Version
}

/* Resolve base Scala version according to these patterns:
 1. generally available Scala versions (such as: 2.12.y and 2.13.z) corresponding base versions will be: 2.12 and 2.13 (respectively)
 2. pre-release Scala versions (i.e. milestone/rc, such as: 2.13.0-M5, 2.13.0-RC1, 2.14.0-M1, etc.) will have identical base versions;
    rationale: pre-release Scala versions are not binary compatible with each other and that's the reason why libraries include the full
    Scala release string in their name for pre-releases (see dependencies below with an artifact name suffix '_$versions.baseScala')
*/
if ( !versions.scala.contains('-') ) {
  versions["baseScala"] = versions.scala.substring(0, versions.scala.lastIndexOf("."))
} else {
  versions["baseScala"] = versions.scala
}

versions += [
  activation: "1.1.1",
  apacheda: "1.0.2",
  apacheds: "2.0.0-M24",
  argparse4j: "0.7.0",
  bcpkix: "1.70",
  checkstyle: "8.36.2",
  commonsCli: "1.4",
  dropwizardMetrics: "4.1.12.1",
  gradle: "7.4.2",
  grgit: "4.1.1",
  httpclient: "4.5.13",
  easymock: "4.3",
<<<<<<< HEAD
  jackson: "2.13.2",
  jacksonDatabind: "2.13.2.2",
=======
  jackson: "2.13.3",
  jacksonDatabind: "2.13.3",
>>>>>>> 38b08dfd
  jacoco: "0.8.7",
  javassist: "3.27.0-GA",
  jetty: "9.4.44.v20210927",
  jersey: "2.34",
  jline: "3.21.0",
  jmh: "1.35",
  hamcrest: "2.2",
  scalaLogging: "3.9.4",
  jaxb: "2.3.0",
  jaxrs: "2.1.1",
  jfreechart: "1.0.0",
  jopt: "5.0.4",
  jose4j: "0.7.9",
  junit: "5.8.2",
  jqwik: "1.6.5",
  kafka_0100: "0.10.0.1",
  kafka_0101: "0.10.1.1",
  kafka_0102: "0.10.2.2",
  kafka_0110: "0.11.0.3",
  kafka_10: "1.0.2",
  kafka_11: "1.1.1",
  kafka_20: "2.0.1",
  kafka_21: "2.1.1",
  kafka_22: "2.2.2",
  kafka_23: "2.3.1",
  kafka_24: "2.4.1",
  kafka_25: "2.5.1",
  kafka_26: "2.6.2",
  kafka_27: "2.7.1",
  kafka_28: "2.8.1",
  kafka_30: "3.0.1",
  kafka_31: "3.1.1",
  kafka_32: "3.2.0",
  lz4: "1.8.0",
  mavenArtifact: "3.8.4",
  metrics: "2.2.0",
  mockito: "4.4.0",
  netty: "4.1.78.Final",
  powermock: "2.0.9",
  reflections: "0.9.12",
  reload4j: "1.2.19",
  rocksDB: "6.29.4.1",
  scalaCollectionCompat: "2.6.0",
  scalafmt: "2.7.5",
  scalaJava8Compat : "1.0.2",
  scoverage: "1.4.11",
  slf4j: "1.7.36",
  snappy: "1.1.8.4",
  spotbugs: "4.2.2",
  swaggerAnnotations: "2.2.0",
  swaggerJaxrs2: "2.2.0",
  zinc: "1.3.5",
  zookeeper: "3.6.3",
  zstd: "1.5.2-1"
]
libs += [
  activation: "javax.activation:activation:$versions.activation",
  apacheda: "org.apache.directory.api:api-all:$versions.apacheda",
  apachedsCoreApi: "org.apache.directory.server:apacheds-core-api:$versions.apacheds",
  apachedsInterceptorKerberos: "org.apache.directory.server:apacheds-interceptor-kerberos:$versions.apacheds",
  apachedsProtocolShared: "org.apache.directory.server:apacheds-protocol-shared:$versions.apacheds",
  apachedsProtocolKerberos: "org.apache.directory.server:apacheds-protocol-kerberos:$versions.apacheds",
  apachedsProtocolLdap: "org.apache.directory.server:apacheds-protocol-ldap:$versions.apacheds",
  apachedsLdifPartition: "org.apache.directory.server:apacheds-ldif-partition:$versions.apacheds",
  apachedsMavibotPartition: "org.apache.directory.server:apacheds-mavibot-partition:$versions.apacheds",
  apachedsJdbmPartition: "org.apache.directory.server:apacheds-jdbm-partition:$versions.apacheds",
  argparse4j: "net.sourceforge.argparse4j:argparse4j:$versions.argparse4j",
  bcpkix: "org.bouncycastle:bcpkix-jdk15on:$versions.bcpkix",
  commonsCli: "commons-cli:commons-cli:$versions.commonsCli",
  commonsCodec: "commons-codec:commons-codec:$versions.commonsCodec",
  easymock: "org.easymock:easymock:$versions.easymock",
  jacksonAnnotations: "com.fasterxml.jackson.core:jackson-annotations:$versions.jackson",
  jacksonDatabind: "com.fasterxml.jackson.core:jackson-databind:$versions.jacksonDatabind",
  jacksonDataformatCsv: "com.fasterxml.jackson.dataformat:jackson-dataformat-csv:$versions.jackson",
  jacksonModuleScala: "com.fasterxml.jackson.module:jackson-module-scala_$versions.baseScala:$versions.jackson",
  jacksonJDK8Datatypes: "com.fasterxml.jackson.datatype:jackson-datatype-jdk8:$versions.jackson",
  jacksonJaxrsJsonProvider: "com.fasterxml.jackson.jaxrs:jackson-jaxrs-json-provider:$versions.jackson",
  jaxbApi: "javax.xml.bind:jaxb-api:$versions.jaxb",
  jaxrsApi: "javax.ws.rs:javax.ws.rs-api:$versions.jaxrs",
  javassist: "org.javassist:javassist:$versions.javassist",
  jettyServer: "org.eclipse.jetty:jetty-server:$versions.jetty",
  jettyClient: "org.eclipse.jetty:jetty-client:$versions.jetty",
  jettyServlet: "org.eclipse.jetty:jetty-servlet:$versions.jetty",
  jettyServlets: "org.eclipse.jetty:jetty-servlets:$versions.jetty",
  jerseyContainerServlet: "org.glassfish.jersey.containers:jersey-container-servlet:$versions.jersey",
  jerseyHk2: "org.glassfish.jersey.inject:jersey-hk2:$versions.jersey",
  jline: "org.jline:jline:$versions.jline",
  jmhCore: "org.openjdk.jmh:jmh-core:$versions.jmh",
  jmhCoreBenchmarks: "org.openjdk.jmh:jmh-core-benchmarks:$versions.jmh",
  jmhGeneratorAnnProcess: "org.openjdk.jmh:jmh-generator-annprocess:$versions.jmh",
  joptSimple: "net.sf.jopt-simple:jopt-simple:$versions.jopt",
  jose4j: "org.bitbucket.b_c:jose4j:$versions.jose4j",
  junitJupiter: "org.junit.jupiter:junit-jupiter:$versions.junit",
  junitJupiterApi: "org.junit.jupiter:junit-jupiter-api:$versions.junit",
  junitVintageEngine: "org.junit.vintage:junit-vintage-engine:$versions.junit",
  jqwik: "net.jqwik:jqwik:$versions.jqwik",
  hamcrest: "org.hamcrest:hamcrest:$versions.hamcrest",
  kafkaStreams_0100: "org.apache.kafka:kafka-streams:$versions.kafka_0100",
  kafkaStreams_0101: "org.apache.kafka:kafka-streams:$versions.kafka_0101",
  kafkaStreams_0102: "org.apache.kafka:kafka-streams:$versions.kafka_0102",
  kafkaStreams_0110: "org.apache.kafka:kafka-streams:$versions.kafka_0110",
  kafkaStreams_10: "org.apache.kafka:kafka-streams:$versions.kafka_10",
  kafkaStreams_11: "org.apache.kafka:kafka-streams:$versions.kafka_11",
  kafkaStreams_20: "org.apache.kafka:kafka-streams:$versions.kafka_20",
  kafkaStreams_21: "org.apache.kafka:kafka-streams:$versions.kafka_21",
  kafkaStreams_22: "org.apache.kafka:kafka-streams:$versions.kafka_22",
  kafkaStreams_23: "org.apache.kafka:kafka-streams:$versions.kafka_23",
  kafkaStreams_24: "org.apache.kafka:kafka-streams:$versions.kafka_24",
  kafkaStreams_25: "org.apache.kafka:kafka-streams:$versions.kafka_25",
  kafkaStreams_26: "org.apache.kafka:kafka-streams:$versions.kafka_26",
  kafkaStreams_27: "org.apache.kafka:kafka-streams:$versions.kafka_27",
  kafkaStreams_28: "org.apache.kafka:kafka-streams:$versions.kafka_28",
  kafkaStreams_30: "org.apache.kafka:kafka-streams:$versions.kafka_30",
  kafkaStreams_31: "org.apache.kafka:kafka-streams:$versions.kafka_31",
  kafkaStreams_32: "org.apache.kafka:kafka-streams:$versions.kafka_32",
  log4j: "ch.qos.reload4j:reload4j:$versions.reload4j",
  lz4: "org.lz4:lz4-java:$versions.lz4",
  metrics: "com.yammer.metrics:metrics-core:$versions.metrics",
  dropwizardMetrics: "io.dropwizard.metrics:metrics-core:$versions.dropwizardMetrics",
  mockitoCore: "org.mockito:mockito-core:$versions.mockito",
  mockitoInline: "org.mockito:mockito-inline:$versions.mockito",
  mockitoJunitJupiter: "org.mockito:mockito-junit-jupiter:$versions.mockito",
  nettyHandler: "io.netty:netty-handler:$versions.netty",
  nettyTransportNativeEpoll: "io.netty:netty-transport-native-epoll:$versions.netty",
  powermockJunit4: "org.powermock:powermock-module-junit4:$versions.powermock",
  powermockEasymock: "org.powermock:powermock-api-easymock:$versions.powermock",
  reflections: "org.reflections:reflections:$versions.reflections",
  rocksDBJni: "org.rocksdb:rocksdbjni:$versions.rocksDB",
  scalaCollectionCompat: "org.scala-lang.modules:scala-collection-compat_$versions.baseScala:$versions.scalaCollectionCompat",
  scalaJava8Compat: "org.scala-lang.modules:scala-java8-compat_$versions.baseScala:$versions.scalaJava8Compat",
  scalaLibrary: "org.scala-lang:scala-library:$versions.scala",
  scalaLogging: "com.typesafe.scala-logging:scala-logging_$versions.baseScala:$versions.scalaLogging",
  scalaReflect: "org.scala-lang:scala-reflect:$versions.scala",
  slf4jApi: "org.slf4j:slf4j-api:$versions.slf4j",
  slf4jlog4j: "org.slf4j:slf4j-log4j12:$versions.slf4j",
  snappy: "org.xerial.snappy:snappy-java:$versions.snappy",
  swaggerAnnotations: "io.swagger.core.v3:swagger-annotations:$versions.swaggerAnnotations", 
  swaggerJaxrs2: "io.swagger.core.v3:swagger-jaxrs2:$versions.swaggerJaxrs2",
  zookeeper: "org.apache.zookeeper:zookeeper:$versions.zookeeper",
  jfreechart: "jfreechart:jfreechart:$versions.jfreechart",
  mavenArtifact: "org.apache.maven:maven-artifact:$versions.mavenArtifact",
  zstd: "com.github.luben:zstd-jni:$versions.zstd",
  httpclient: "org.apache.httpcomponents:httpclient:$versions.httpclient",
]<|MERGE_RESOLUTION|>--- conflicted
+++ resolved
@@ -66,13 +66,8 @@
   grgit: "4.1.1",
   httpclient: "4.5.13",
   easymock: "4.3",
-<<<<<<< HEAD
-  jackson: "2.13.2",
-  jacksonDatabind: "2.13.2.2",
-=======
   jackson: "2.13.3",
   jacksonDatabind: "2.13.3",
->>>>>>> 38b08dfd
   jacoco: "0.8.7",
   javassist: "3.27.0-GA",
   jetty: "9.4.44.v20210927",
