--- conflicted
+++ resolved
@@ -30,14 +30,10 @@
 
     private static final String GROUP_NAME = "producer-topic-telemetry";
 
-<<<<<<< HEAD
     private static final int LATENCY_HISTOGRAM_NUM_BIN = 10;
     private static final int LATENCY_HISTOGRAM_MAX_BIN = 2000; // ms
 
-    private final MetricNameTemplate queueBytes;
-=======
     private final MetricNameTemplate recordQueueBytes;
->>>>>>> f5c4466d
 
     private final MetricNameTemplate recordQueueCount;
 
@@ -81,11 +77,7 @@
     @Override
     public void recordRecordLatency(TopicPartition topicPartition, short acks, int amount) {
         Map<String, String> metricsTags = getMetricsTags(topicPartition, acks);
-<<<<<<< HEAD
-        histogramSensor(latency, metricsTags, LATENCY_HISTOGRAM_NUM_BIN, LATENCY_HISTOGRAM_MAX_BIN).record(amount);
-=======
-        histogramSensor(recordLatency, metricsTags).record(amount);
->>>>>>> f5c4466d
+        histogramSensor(recordLatency, metricsTags, LATENCY_HISTOGRAM_NUM_BIN, LATENCY_HISTOGRAM_MAX_BIN).record(amount);
     }
 
     @Override
