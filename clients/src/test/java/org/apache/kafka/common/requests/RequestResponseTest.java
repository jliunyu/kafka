/*
 * Licensed to the Apache Software Foundation (ASF) under one or more
 * contributor license agreements. See the NOTICE file distributed with
 * this work for additional information regarding copyright ownership.
 * The ASF licenses this file to You under the Apache License, Version 2.0
 * (the "License"); you may not use this file except in compliance with
 * the License. You may obtain a copy of the License at
 *
 *    http://www.apache.org/licenses/LICENSE-2.0
 *
 * Unless required by applicable law or agreed to in writing, software
 * distributed under the License is distributed on an "AS IS" BASIS,
 * WITHOUT WARRANTIES OR CONDITIONS OF ANY KIND, either express or implied.
 * See the License for the specific language governing permissions and
 * limitations under the License.
 */
package org.apache.kafka.common.requests;

import org.apache.kafka.common.ConsumerGroupState;
import org.apache.kafka.common.ElectionType;
import org.apache.kafka.common.IsolationLevel;
import org.apache.kafka.common.Node;
import org.apache.kafka.common.TopicPartition;
import org.apache.kafka.common.TopicIdPartition;
import org.apache.kafka.common.Uuid;
import org.apache.kafka.common.acl.AccessControlEntry;
import org.apache.kafka.common.acl.AccessControlEntryFilter;
import org.apache.kafka.common.acl.AclBinding;
import org.apache.kafka.common.acl.AclBindingFilter;
import org.apache.kafka.common.acl.AclOperation;
import org.apache.kafka.common.acl.AclPermissionType;
import org.apache.kafka.common.config.ConfigResource;
import org.apache.kafka.common.errors.NotCoordinatorException;
import org.apache.kafka.common.errors.NotEnoughReplicasException;
import org.apache.kafka.common.errors.SecurityDisabledException;
import org.apache.kafka.common.errors.UnknownServerException;
import org.apache.kafka.common.errors.UnsupportedVersionException;
import org.apache.kafka.common.message.AddOffsetsToTxnRequestData;
import org.apache.kafka.common.message.AddOffsetsToTxnResponseData;
import org.apache.kafka.common.message.AllocateProducerIdsRequestData;
import org.apache.kafka.common.message.AllocateProducerIdsResponseData;
import org.apache.kafka.common.message.AlterClientQuotasResponseData;
import org.apache.kafka.common.message.AlterConfigsResponseData;
import org.apache.kafka.common.message.AlterIsrRequestData;
import org.apache.kafka.common.message.AlterIsrResponseData;
import org.apache.kafka.common.message.AlterPartitionReassignmentsRequestData;
import org.apache.kafka.common.message.AlterPartitionReassignmentsResponseData;
import org.apache.kafka.common.message.AlterReplicaLogDirsRequestData;
import org.apache.kafka.common.message.AlterReplicaLogDirsRequestData.AlterReplicaLogDirTopic;
import org.apache.kafka.common.message.AlterReplicaLogDirsRequestData.AlterReplicaLogDirTopicCollection;
import org.apache.kafka.common.message.AlterReplicaLogDirsResponseData;
import org.apache.kafka.common.message.AlterUserScramCredentialsRequestData;
import org.apache.kafka.common.message.AlterUserScramCredentialsResponseData;
import org.apache.kafka.common.message.ApiMessageType;
import org.apache.kafka.common.message.ApiVersionsRequestData;
import org.apache.kafka.common.message.ApiVersionsResponseData;
import org.apache.kafka.common.message.ApiVersionsResponseData.ApiVersion;
import org.apache.kafka.common.message.ApiVersionsResponseData.ApiVersionCollection;
import org.apache.kafka.common.message.BeginQuorumEpochRequestData;
import org.apache.kafka.common.message.BeginQuorumEpochResponseData;
import org.apache.kafka.common.message.BrokerHeartbeatRequestData;
import org.apache.kafka.common.message.BrokerHeartbeatResponseData;
import org.apache.kafka.common.message.BrokerRegistrationRequestData;
import org.apache.kafka.common.message.BrokerRegistrationResponseData;
import org.apache.kafka.common.message.ControlledShutdownRequestData;
import org.apache.kafka.common.message.ControlledShutdownResponseData;
import org.apache.kafka.common.message.ControlledShutdownResponseData.RemainingPartition;
import org.apache.kafka.common.message.ControlledShutdownResponseData.RemainingPartitionCollection;
import org.apache.kafka.common.message.CreateAclsRequestData;
import org.apache.kafka.common.message.CreateAclsResponseData;
import org.apache.kafka.common.message.CreateDelegationTokenRequestData;
import org.apache.kafka.common.message.CreateDelegationTokenRequestData.CreatableRenewers;
import org.apache.kafka.common.message.CreateDelegationTokenResponseData;
import org.apache.kafka.common.message.CreatePartitionsRequestData;
import org.apache.kafka.common.message.CreatePartitionsRequestData.CreatePartitionsAssignment;
import org.apache.kafka.common.message.CreatePartitionsRequestData.CreatePartitionsTopic;
import org.apache.kafka.common.message.CreatePartitionsRequestData.CreatePartitionsTopicCollection;
import org.apache.kafka.common.message.CreatePartitionsResponseData;
import org.apache.kafka.common.message.CreatePartitionsResponseData.CreatePartitionsTopicResult;
import org.apache.kafka.common.message.CreateTopicsRequestData;
import org.apache.kafka.common.message.CreateTopicsRequestData.CreatableReplicaAssignment;
import org.apache.kafka.common.message.CreateTopicsRequestData.CreatableTopic;
import org.apache.kafka.common.message.CreateTopicsRequestData.CreatableTopicCollection;
import org.apache.kafka.common.message.CreateTopicsRequestData.CreateableTopicConfig;
import org.apache.kafka.common.message.CreateTopicsResponseData;
import org.apache.kafka.common.message.CreateTopicsResponseData.CreatableTopicConfigs;
import org.apache.kafka.common.message.CreateTopicsResponseData.CreatableTopicResult;
import org.apache.kafka.common.message.DeleteAclsRequestData;
import org.apache.kafka.common.message.DeleteAclsResponseData;
import org.apache.kafka.common.message.DeleteGroupsRequestData;
import org.apache.kafka.common.message.DeleteGroupsResponseData;
import org.apache.kafka.common.message.DeleteGroupsResponseData.DeletableGroupResult;
import org.apache.kafka.common.message.DeleteGroupsResponseData.DeletableGroupResultCollection;
import org.apache.kafka.common.message.DeleteRecordsRequestData;
import org.apache.kafka.common.message.DeleteRecordsResponseData;
import org.apache.kafka.common.message.DeleteTopicsRequestData;
import org.apache.kafka.common.message.DeleteTopicsResponseData;
import org.apache.kafka.common.message.DeleteTopicsResponseData.DeletableTopicResult;
import org.apache.kafka.common.message.DescribeAclsResponseData;
import org.apache.kafka.common.message.DescribeAclsResponseData.AclDescription;
import org.apache.kafka.common.message.DescribeAclsResponseData.DescribeAclsResource;
import org.apache.kafka.common.message.DescribeClientQuotasResponseData;
import org.apache.kafka.common.message.DescribeClusterRequestData;
import org.apache.kafka.common.message.DescribeClusterResponseData;
import org.apache.kafka.common.message.DescribeClusterResponseData.DescribeClusterBroker;
import org.apache.kafka.common.message.DescribeClusterResponseData.DescribeClusterBrokerCollection;
import org.apache.kafka.common.message.DescribeConfigsRequestData;
import org.apache.kafka.common.message.DescribeConfigsResponseData;
import org.apache.kafka.common.message.DescribeConfigsResponseData.DescribeConfigsResourceResult;
import org.apache.kafka.common.message.DescribeConfigsResponseData.DescribeConfigsResult;
import org.apache.kafka.common.message.DescribeGroupsRequestData;
import org.apache.kafka.common.message.DescribeGroupsResponseData;
import org.apache.kafka.common.message.DescribeGroupsResponseData.DescribedGroup;
import org.apache.kafka.common.message.DescribeLogDirsRequestData;
import org.apache.kafka.common.message.DescribeLogDirsResponseData;
import org.apache.kafka.common.message.DescribeProducersRequestData;
import org.apache.kafka.common.message.DescribeProducersResponseData;
import org.apache.kafka.common.message.DescribeQuorumRequestData;
import org.apache.kafka.common.message.DescribeQuorumResponseData;
import org.apache.kafka.common.message.DescribeTransactionsRequestData;
import org.apache.kafka.common.message.DescribeTransactionsResponseData;
import org.apache.kafka.common.message.DescribeUserScramCredentialsRequestData;
import org.apache.kafka.common.message.DescribeUserScramCredentialsResponseData;
import org.apache.kafka.common.message.ElectLeadersResponseData.PartitionResult;
import org.apache.kafka.common.message.ElectLeadersResponseData.ReplicaElectionResult;
import org.apache.kafka.common.message.EndQuorumEpochRequestData;
import org.apache.kafka.common.message.EndQuorumEpochResponseData;
import org.apache.kafka.common.message.EndTxnRequestData;
import org.apache.kafka.common.message.EndTxnResponseData;
import org.apache.kafka.common.message.EnvelopeResponseData;
import org.apache.kafka.common.message.ExpireDelegationTokenRequestData;
import org.apache.kafka.common.message.ExpireDelegationTokenResponseData;
import org.apache.kafka.common.message.FetchRequestData;
import org.apache.kafka.common.message.FetchResponseData;
import org.apache.kafka.common.message.FetchSnapshotRequestData;
import org.apache.kafka.common.message.FetchSnapshotResponseData;
import org.apache.kafka.common.message.FindCoordinatorRequestData;
import org.apache.kafka.common.message.HeartbeatRequestData;
import org.apache.kafka.common.message.HeartbeatResponseData;
import org.apache.kafka.common.message.IncrementalAlterConfigsRequestData;
import org.apache.kafka.common.message.IncrementalAlterConfigsRequestData.AlterConfigsResource;
import org.apache.kafka.common.message.IncrementalAlterConfigsRequestData.AlterableConfig;
import org.apache.kafka.common.message.IncrementalAlterConfigsResponseData;
import org.apache.kafka.common.message.IncrementalAlterConfigsResponseData.AlterConfigsResourceResponse;
import org.apache.kafka.common.message.InitProducerIdRequestData;
import org.apache.kafka.common.message.InitProducerIdResponseData;
import org.apache.kafka.common.message.JoinGroupRequestData;
import org.apache.kafka.common.message.JoinGroupResponseData;
import org.apache.kafka.common.message.JoinGroupResponseData.JoinGroupResponseMember;
import org.apache.kafka.common.message.LeaderAndIsrRequestData.LeaderAndIsrPartitionState;
import org.apache.kafka.common.message.LeaderAndIsrResponseData;
import org.apache.kafka.common.message.LeaderAndIsrResponseData.LeaderAndIsrTopicErrorCollection;
import org.apache.kafka.common.message.LeaveGroupRequestData.MemberIdentity;
import org.apache.kafka.common.message.LeaveGroupResponseData;
import org.apache.kafka.common.message.ListGroupsRequestData;
import org.apache.kafka.common.message.ListGroupsResponseData;
import org.apache.kafka.common.message.ListOffsetsRequestData.ListOffsetsPartition;
import org.apache.kafka.common.message.ListOffsetsRequestData.ListOffsetsTopic;
import org.apache.kafka.common.message.ListOffsetsResponseData;
import org.apache.kafka.common.message.ListOffsetsResponseData.ListOffsetsPartitionResponse;
import org.apache.kafka.common.message.ListOffsetsResponseData.ListOffsetsTopicResponse;
import org.apache.kafka.common.message.ListPartitionReassignmentsRequestData;
import org.apache.kafka.common.message.ListPartitionReassignmentsResponseData;
import org.apache.kafka.common.message.ListTransactionsRequestData;
import org.apache.kafka.common.message.ListTransactionsResponseData;
import org.apache.kafka.common.message.OffsetCommitRequestData;
import org.apache.kafka.common.message.OffsetCommitResponseData;
import org.apache.kafka.common.message.OffsetDeleteRequestData;
import org.apache.kafka.common.message.OffsetDeleteRequestData.OffsetDeleteRequestPartition;
import org.apache.kafka.common.message.OffsetDeleteRequestData.OffsetDeleteRequestTopic;
import org.apache.kafka.common.message.OffsetDeleteRequestData.OffsetDeleteRequestTopicCollection;
import org.apache.kafka.common.message.OffsetDeleteResponseData;
import org.apache.kafka.common.message.OffsetDeleteResponseData.OffsetDeleteResponsePartition;
import org.apache.kafka.common.message.OffsetDeleteResponseData.OffsetDeleteResponsePartitionCollection;
import org.apache.kafka.common.message.OffsetDeleteResponseData.OffsetDeleteResponseTopic;
import org.apache.kafka.common.message.OffsetDeleteResponseData.OffsetDeleteResponseTopicCollection;
import org.apache.kafka.common.message.OffsetForLeaderEpochRequestData.OffsetForLeaderPartition;
import org.apache.kafka.common.message.OffsetForLeaderEpochRequestData.OffsetForLeaderTopic;
import org.apache.kafka.common.message.OffsetForLeaderEpochRequestData.OffsetForLeaderTopicCollection;
import org.apache.kafka.common.message.OffsetForLeaderEpochResponseData;
import org.apache.kafka.common.message.OffsetForLeaderEpochResponseData.EpochEndOffset;
import org.apache.kafka.common.message.OffsetForLeaderEpochResponseData.OffsetForLeaderTopicResult;
import org.apache.kafka.common.message.ProduceRequestData;
import org.apache.kafka.common.message.ProduceResponseData;
import org.apache.kafka.common.message.PushTelemetryResponseData;
import org.apache.kafka.common.message.RenewDelegationTokenRequestData;
import org.apache.kafka.common.message.RenewDelegationTokenResponseData;
import org.apache.kafka.common.message.SaslAuthenticateRequestData;
import org.apache.kafka.common.message.SaslAuthenticateResponseData;
import org.apache.kafka.common.message.SaslHandshakeRequestData;
import org.apache.kafka.common.message.SaslHandshakeResponseData;
import org.apache.kafka.common.message.StopReplicaRequestData.StopReplicaPartitionState;
import org.apache.kafka.common.message.StopReplicaRequestData.StopReplicaTopicState;
import org.apache.kafka.common.message.StopReplicaResponseData;
import org.apache.kafka.common.message.SyncGroupRequestData;
import org.apache.kafka.common.message.SyncGroupRequestData.SyncGroupRequestAssignment;
import org.apache.kafka.common.message.SyncGroupResponseData;
import org.apache.kafka.common.message.UnregisterBrokerRequestData;
import org.apache.kafka.common.message.UnregisterBrokerResponseData;
import org.apache.kafka.common.message.UpdateFeaturesRequestData;
import org.apache.kafka.common.message.UpdateFeaturesResponseData;
import org.apache.kafka.common.message.UpdateMetadataRequestData.UpdateMetadataBroker;
import org.apache.kafka.common.message.UpdateMetadataRequestData.UpdateMetadataEndpoint;
import org.apache.kafka.common.message.UpdateMetadataRequestData.UpdateMetadataPartitionState;
import org.apache.kafka.common.message.UpdateMetadataResponseData;
import org.apache.kafka.common.message.VoteRequestData;
import org.apache.kafka.common.message.VoteResponseData;
import org.apache.kafka.common.network.ListenerName;
import org.apache.kafka.common.network.Send;
import org.apache.kafka.common.protocol.ApiKeys;
import org.apache.kafka.common.protocol.ByteBufferAccessor;
import org.apache.kafka.common.protocol.Errors;
import org.apache.kafka.common.protocol.ObjectSerializationCache;
import org.apache.kafka.common.quota.ClientQuotaAlteration;
import org.apache.kafka.common.quota.ClientQuotaEntity;
import org.apache.kafka.common.quota.ClientQuotaFilter;
import org.apache.kafka.common.record.CompressionType;
import org.apache.kafka.common.record.MemoryRecords;
import org.apache.kafka.common.record.RecordBatch;
import org.apache.kafka.common.record.SimpleRecord;
import org.apache.kafka.common.requests.CreateTopicsRequest.Builder;
import org.apache.kafka.common.requests.DescribeConfigsResponse.ConfigType;
import org.apache.kafka.common.requests.FindCoordinatorRequest.CoordinatorType;
import org.apache.kafka.common.requests.FindCoordinatorRequest.NoBatchedFindCoordinatorsException;
import org.apache.kafka.common.resource.PatternType;
import org.apache.kafka.common.resource.ResourcePattern;
import org.apache.kafka.common.resource.ResourcePatternFilter;
import org.apache.kafka.common.resource.ResourceType;
import org.apache.kafka.common.security.auth.KafkaPrincipal;
import org.apache.kafka.common.security.auth.SecurityProtocol;
import org.apache.kafka.common.security.token.delegation.DelegationToken;
import org.apache.kafka.common.security.token.delegation.TokenInformation;
import org.apache.kafka.common.utils.Bytes;
import org.apache.kafka.common.utils.SecurityUtils;
import org.apache.kafka.common.utils.Utils;
import org.junit.jupiter.api.Test;

import java.nio.BufferUnderflowException;
import java.nio.ByteBuffer;
import java.nio.charset.StandardCharsets;
import java.util.ArrayList;
import java.util.Collections;
import java.util.HashMap;
import java.util.LinkedHashMap;
import java.util.LinkedList;
import java.util.List;
import java.util.Map;
import java.util.Optional;
import java.util.Random;
import java.util.Set;
import java.util.stream.Collectors;

import static java.util.Arrays.asList;
import static java.util.Collections.emptyList;
import static java.util.Collections.singletonList;
import static org.apache.kafka.common.protocol.ApiKeys.API_VERSIONS;
import static org.apache.kafka.common.protocol.ApiKeys.CONTROLLED_SHUTDOWN;
import static org.apache.kafka.common.protocol.ApiKeys.CREATE_PARTITIONS;
import static org.apache.kafka.common.protocol.ApiKeys.CREATE_TOPICS;
import static org.apache.kafka.common.protocol.ApiKeys.DELETE_ACLS;
import static org.apache.kafka.common.protocol.ApiKeys.DELETE_TOPICS;
import static org.apache.kafka.common.protocol.ApiKeys.DESCRIBE_CONFIGS;
import static org.apache.kafka.common.protocol.ApiKeys.DESCRIBE_LOG_DIRS;
import static org.apache.kafka.common.protocol.ApiKeys.ELECT_LEADERS;
import static org.apache.kafka.common.protocol.ApiKeys.FETCH;
import static org.apache.kafka.common.protocol.ApiKeys.FIND_COORDINATOR;
import static org.apache.kafka.common.protocol.ApiKeys.JOIN_GROUP;
import static org.apache.kafka.common.protocol.ApiKeys.LIST_GROUPS;
import static org.apache.kafka.common.protocol.ApiKeys.LIST_OFFSETS;
import static org.apache.kafka.common.protocol.ApiKeys.METADATA;
import static org.apache.kafka.common.protocol.ApiKeys.OFFSET_FETCH;
import static org.apache.kafka.common.protocol.ApiKeys.PRODUCE;
import static org.apache.kafka.common.protocol.ApiKeys.STOP_REPLICA;
import static org.apache.kafka.common.protocol.ApiKeys.SYNC_GROUP;
import static org.apache.kafka.common.protocol.ApiKeys.UPDATE_METADATA;
import static org.apache.kafka.common.protocol.ApiKeys.WRITE_TXN_MARKERS;
import static org.apache.kafka.common.requests.FetchMetadata.INVALID_SESSION_ID;
import static org.junit.jupiter.api.Assertions.assertEquals;
import static org.junit.jupiter.api.Assertions.assertFalse;
import static org.junit.jupiter.api.Assertions.assertNotNull;
import static org.junit.jupiter.api.Assertions.assertNull;
import static org.junit.jupiter.api.Assertions.assertThrows;
import static org.junit.jupiter.api.Assertions.assertTrue;
import static org.junit.jupiter.api.Assertions.fail;

// This class performs tests requests and responses for all API keys
public class RequestResponseTest {

    // Exception includes a message that we verify is not included in error responses
    private final UnknownServerException unknownServerException = new UnknownServerException("secret");

<<<<<<< HEAD
    @Test
    public void testSerialization() throws Exception {
        checkRequest(createControlledShutdownRequest(), true);
        checkResponse(createControlledShutdownResponse(), 1, true);
        checkErrorResponse(createControlledShutdownRequest(), unknownServerException, true);
        checkErrorResponse(createControlledShutdownRequest(0), unknownServerException, true);
        checkRequest(createFetchRequest(4), true);
        checkResponse(createFetchResponse(true), 4, true);
        List<TopicPartition> toForgetTopics = new ArrayList<>();
        toForgetTopics.add(new TopicPartition("foo", 0));
        toForgetTopics.add(new TopicPartition("foo", 2));
        toForgetTopics.add(new TopicPartition("bar", 0));
        checkRequest(createFetchRequest(7, new FetchMetadata(123, 456), toForgetTopics), true);
        checkResponse(createFetchResponse(123), 7, true);
        checkResponse(createFetchResponse(Errors.FETCH_SESSION_ID_NOT_FOUND, 123), 7, true);
        checkErrorResponse(createFetchRequest(7), unknownServerException, true);
        checkRequest(createHeartBeatRequest(), true);
        checkErrorResponse(createHeartBeatRequest(), unknownServerException, true);
        checkResponse(createHeartBeatResponse(), 0, true);

        for (short version : JOIN_GROUP.allVersions()) {
            checkRequest(createJoinGroupRequest(version), true);
            checkErrorResponse(createJoinGroupRequest(version), unknownServerException, true);
            checkResponse(createJoinGroupResponse(version), version, true);
        }

        for (short version : SYNC_GROUP.allVersions()) {
            checkRequest(createSyncGroupRequest(version), true);
            checkErrorResponse(createSyncGroupRequest(version), unknownServerException, true);
            checkResponse(createSyncGroupResponse(version), version, true);
        }

        checkRequest(createLeaveGroupRequest(), true);
        checkErrorResponse(createLeaveGroupRequest(), unknownServerException, true);
        checkResponse(createLeaveGroupResponse(), 0, true);

        for (short version : ApiKeys.LIST_GROUPS.allVersions()) {
            checkRequest(createListGroupsRequest(version), false);
            checkErrorResponse(createListGroupsRequest(version), unknownServerException, true);
            checkResponse(createListGroupsResponse(version), version, true);
        }

        checkRequest(createDescribeGroupRequest(), true);
        checkErrorResponse(createDescribeGroupRequest(), unknownServerException, true);
        checkResponse(createDescribeGroupResponse(), 0, true);
        checkRequest(createDeleteGroupsRequest(), true);
        checkErrorResponse(createDeleteGroupsRequest(), unknownServerException, true);
        checkResponse(createDeleteGroupsResponse(), 0, true);
        for (short version : LIST_OFFSETS.allVersions()) {
            checkRequest(createListOffsetRequest(version), true);
            checkErrorResponse(createListOffsetRequest(version), unknownServerException, true);
            checkResponse(createListOffsetResponse(version), version, true);
        }
        checkRequest(MetadataRequest.Builder.allTopics().build((short) 2), true);
        checkRequest(createMetadataRequest(1, Collections.singletonList("topic1")), true);
        checkErrorResponse(createMetadataRequest(1, Collections.singletonList("topic1")), unknownServerException, true);
        checkResponse(createMetadataResponse(), 2, true);
        checkErrorResponse(createMetadataRequest(2, Collections.singletonList("topic1")), unknownServerException, true);
        checkResponse(createMetadataResponse(), 3, true);
        checkErrorResponse(createMetadataRequest(3, Collections.singletonList("topic1")), unknownServerException, true);
        checkResponse(createMetadataResponse(), 4, true);
        checkErrorResponse(createMetadataRequest(4, Collections.singletonList("topic1")), unknownServerException, true);
        checkRequest(createOffsetFetchRequest(0, false), true);
        checkRequest(createOffsetFetchRequest(1, false), true);
        checkRequest(createOffsetFetchRequest(2, false), true);
        checkRequest(createOffsetFetchRequest(7, true), true);
        checkRequest(createOffsetFetchRequest(8, true), true);
        checkRequest(createOffsetFetchRequestWithMultipleGroups(8, true), true);
        checkRequest(createOffsetFetchRequestWithMultipleGroups(8, false), true);
        checkRequest(createOffsetFetchRequestForAllPartition(7, true), true);
        checkRequest(createOffsetFetchRequestForAllPartition(8, true), true);
        checkErrorResponse(createOffsetFetchRequest(0, false), unknownServerException, true);
        checkErrorResponse(createOffsetFetchRequest(1, false), unknownServerException, true);
        checkErrorResponse(createOffsetFetchRequest(2, false), unknownServerException, true);
        checkErrorResponse(createOffsetFetchRequest(7, true), unknownServerException, true);
        checkErrorResponse(createOffsetFetchRequest(8, true), unknownServerException, true);
        checkErrorResponse(createOffsetFetchRequestWithMultipleGroups(8, true), unknownServerException, true);
        checkErrorResponse(createOffsetFetchRequestForAllPartition(7, true),
            new NotCoordinatorException("Not Coordinator"), true);
        checkErrorResponse(createOffsetFetchRequestForAllPartition(8, true),
            new NotCoordinatorException("Not Coordinator"), true);
        checkErrorResponse(createOffsetFetchRequestWithMultipleGroups(8, true),
            new NotCoordinatorException("Not Coordinator"), true);
        checkResponse(createOffsetFetchResponse(0), 0, true);
        checkResponse(createOffsetFetchResponse(7), 7, true);
        checkResponse(createOffsetFetchResponse(8), 8, true);
        checkRequest(createProduceRequest(2), true);
        checkErrorResponse(createProduceRequest(2), unknownServerException, true);
        checkRequest(createProduceRequest(3), true);
        checkErrorResponse(createProduceRequest(3), unknownServerException, true);
        checkResponse(createProduceResponse(), 2, true);
        checkResponse(createProduceResponseWithErrorMessage(), 8, true);

        for (short version : STOP_REPLICA.allVersions()) {
            checkRequest(createStopReplicaRequest(version, true), true);
            checkRequest(createStopReplicaRequest(version, false), true);
            checkErrorResponse(createStopReplicaRequest(version, true), unknownServerException, true);
            checkErrorResponse(createStopReplicaRequest(version, false), unknownServerException, true);
            checkResponse(createStopReplicaResponse(), version, true);
        }

        for (short version : LEADER_AND_ISR.allVersions()) {
            checkRequest(createLeaderAndIsrRequest(version), true);
            checkErrorResponse(createLeaderAndIsrRequest(version), unknownServerException, false);
            checkResponse(createLeaderAndIsrResponse(version), version, true);
        }
        
        checkRequest(createSaslHandshakeRequest(), true);
        checkErrorResponse(createSaslHandshakeRequest(), unknownServerException, true);
        checkResponse(createSaslHandshakeResponse(), 0, true);
        checkRequest(createSaslAuthenticateRequest(), true);
        checkErrorResponse(createSaslAuthenticateRequest(), unknownServerException, true);
        checkResponse(createSaslAuthenticateResponse(), 0, true);
        checkResponse(createSaslAuthenticateResponse(), 1, true);

        for (short version : CREATE_TOPICS.allVersions()) {
            checkRequest(createCreateTopicRequest(version), true);
            checkErrorResponse(createCreateTopicRequest(version), unknownServerException, true);
            checkResponse(createCreateTopicResponse(), version, true);
        }

        for (short version : DELETE_TOPICS.allVersions()) {
            checkRequest(createDeleteTopicsRequest(version), true);
            checkErrorResponse(createDeleteTopicsRequest(version), unknownServerException, true);
            checkResponse(createDeleteTopicsResponse(), version, true);
        }

        for (short version : CREATE_PARTITIONS.allVersions()) {
            checkRequest(createCreatePartitionsRequest(version), true);
            checkRequest(createCreatePartitionsRequestWithAssignments(version), false);
            checkErrorResponse(createCreatePartitionsRequest(version), unknownServerException, true);
            checkResponse(createCreatePartitionsResponse(), version, true);
        }

        checkRequest(createInitPidRequest(), true);
        checkErrorResponse(createInitPidRequest(), unknownServerException, true);
        checkResponse(createInitPidResponse(), 0, true);

        checkRequest(createAddPartitionsToTxnRequest(), true);
        checkResponse(createAddPartitionsToTxnResponse(), 0, true);
        checkErrorResponse(createAddPartitionsToTxnRequest(), unknownServerException, true);
        checkRequest(createAddOffsetsToTxnRequest(), true);
        checkResponse(createAddOffsetsToTxnResponse(), 0, true);
        checkErrorResponse(createAddOffsetsToTxnRequest(), unknownServerException, true);
        checkRequest(createEndTxnRequest(), true);
        checkResponse(createEndTxnResponse(), 0, true);
        checkErrorResponse(createEndTxnRequest(), unknownServerException, true);
        checkRequest(createWriteTxnMarkersRequest(), true);
        checkResponse(createWriteTxnMarkersResponse(), 0, true);
        checkErrorResponse(createWriteTxnMarkersRequest(), unknownServerException, true);

        checkOlderFetchVersions();
        checkResponse(createMetadataResponse(), 0, true);
        checkResponse(createMetadataResponse(), 1, true);
        checkErrorResponse(createMetadataRequest(1, Collections.singletonList("topic1")), unknownServerException, true);
        checkRequest(createOffsetCommitRequest(0), true);
        checkErrorResponse(createOffsetCommitRequest(0), unknownServerException, true);
        checkRequest(createOffsetCommitRequest(1), true);
        checkErrorResponse(createOffsetCommitRequest(1), unknownServerException, true);
        checkRequest(createOffsetCommitRequest(2), true);
        checkErrorResponse(createOffsetCommitRequest(2), unknownServerException, true);
        checkRequest(createOffsetCommitRequest(3), true);
        checkErrorResponse(createOffsetCommitRequest(3), unknownServerException, true);
        checkRequest(createOffsetCommitRequest(4), true);
        checkErrorResponse(createOffsetCommitRequest(4), unknownServerException, true);
        checkResponse(createOffsetCommitResponse(), 4, true);
        checkRequest(createOffsetCommitRequest(5), true);
        checkErrorResponse(createOffsetCommitRequest(5), unknownServerException, true);
        checkResponse(createOffsetCommitResponse(), 5, true);
        checkRequest(createJoinGroupRequest(0), true);
        checkRequest(createUpdateMetadataRequest(0, null), false);
        checkErrorResponse(createUpdateMetadataRequest(0, null), unknownServerException, true);
        checkRequest(createUpdateMetadataRequest(1, null), false);
        checkRequest(createUpdateMetadataRequest(1, "rack1"), false);
        checkErrorResponse(createUpdateMetadataRequest(1, null), unknownServerException, true);
        checkRequest(createUpdateMetadataRequest(2, "rack1"), false);
        checkRequest(createUpdateMetadataRequest(2, null), false);
        checkErrorResponse(createUpdateMetadataRequest(2, "rack1"), unknownServerException, true);
        checkRequest(createUpdateMetadataRequest(3, "rack1"), false);
        checkRequest(createUpdateMetadataRequest(3, null), false);
        checkErrorResponse(createUpdateMetadataRequest(3, "rack1"), unknownServerException, true);
        checkRequest(createUpdateMetadataRequest(4, "rack1"), false);
        checkRequest(createUpdateMetadataRequest(4, null), false);
        checkErrorResponse(createUpdateMetadataRequest(4, "rack1"), unknownServerException, true);
        checkRequest(createUpdateMetadataRequest(5, "rack1"), false);
        checkRequest(createUpdateMetadataRequest(5, null), false);
        checkErrorResponse(createUpdateMetadataRequest(5, "rack1"), unknownServerException, true);
        checkResponse(createUpdateMetadataResponse(), 0, true);
        checkRequest(createListOffsetRequest(0), true);
        checkErrorResponse(createListOffsetRequest(0), unknownServerException, true);
        checkResponse(createListOffsetResponse(0), 0, true);
        checkRequest(createLeaderEpochRequestForReplica(0, 1), true);
        checkRequest(createLeaderEpochRequestForConsumer(), true);
        checkResponse(createLeaderEpochResponse(), 0, true);
        checkErrorResponse(createLeaderEpochRequestForConsumer(), unknownServerException, true);
        checkRequest(createAddPartitionsToTxnRequest(), true);
        checkErrorResponse(createAddPartitionsToTxnRequest(), unknownServerException, true);
        checkResponse(createAddPartitionsToTxnResponse(), 0, true);
        checkRequest(createAddOffsetsToTxnRequest(), true);
        checkErrorResponse(createAddOffsetsToTxnRequest(), unknownServerException, true);
        checkResponse(createAddOffsetsToTxnResponse(), 0, true);
        checkRequest(createEndTxnRequest(), true);
        checkErrorResponse(createEndTxnRequest(), unknownServerException, true);
        checkResponse(createEndTxnResponse(), 0, true);
        checkRequest(createWriteTxnMarkersRequest(), true);
        checkErrorResponse(createWriteTxnMarkersRequest(), unknownServerException, true);
        checkResponse(createWriteTxnMarkersResponse(), 0, true);
        checkRequest(createTxnOffsetCommitRequest(0), true);
        checkRequest(createTxnOffsetCommitRequest(3), true);
        checkRequest(createTxnOffsetCommitRequestWithAutoDowngrade(2), true);
        checkErrorResponse(createTxnOffsetCommitRequest(0), unknownServerException, true);
        checkErrorResponse(createTxnOffsetCommitRequest(3), unknownServerException, true);
        checkErrorResponse(createTxnOffsetCommitRequestWithAutoDowngrade(2), unknownServerException, true);
        checkResponse(createTxnOffsetCommitResponse(), 0, true);
        checkRequest(createDescribeAclsRequest(), true);
        checkErrorResponse(createDescribeAclsRequest(), new SecurityDisabledException("Security is not enabled."), true);
        checkResponse(createDescribeAclsResponse(), ApiKeys.DESCRIBE_ACLS.latestVersion(), true);
        checkRequest(createCreateAclsRequest(), true);
        checkErrorResponse(createCreateAclsRequest(), new SecurityDisabledException("Security is not enabled."), true);
        checkResponse(createCreateAclsResponse(), ApiKeys.CREATE_ACLS.latestVersion(), true);
        checkRequest(createDeleteAclsRequest(), true);
        checkErrorResponse(createDeleteAclsRequest(), new SecurityDisabledException("Security is not enabled."), true);
        checkResponse(createDeleteAclsResponse(ApiKeys.DELETE_ACLS.latestVersion()), ApiKeys.DELETE_ACLS.latestVersion(), true);
        checkRequest(createAlterConfigsRequest(), false);
        checkErrorResponse(createAlterConfigsRequest(), unknownServerException, true);
        checkResponse(createAlterConfigsResponse(), 0, false);
        checkRequest(createDescribeConfigsRequest(0), true);
        checkRequest(createDescribeConfigsRequestWithConfigEntries(0), false);
        checkErrorResponse(createDescribeConfigsRequest(0), unknownServerException, true);
        checkResponse(createDescribeConfigsResponse((short) 0), 0, false);
        checkRequest(createDescribeConfigsRequest(1), true);
        checkRequest(createDescribeConfigsRequestWithConfigEntries(1), false);
        checkRequest(createDescribeConfigsRequestWithDocumentation(1), false);
        checkRequest(createDescribeConfigsRequestWithDocumentation(2), false);
        checkRequest(createDescribeConfigsRequestWithDocumentation(3), false);
        checkErrorResponse(createDescribeConfigsRequest(1), unknownServerException, true);
        checkResponse(createDescribeConfigsResponse((short) 1), 1, false);
        checkDescribeConfigsResponseVersions();
        checkRequest(createCreateTokenRequest(), true);
        checkErrorResponse(createCreateTokenRequest(), unknownServerException, true);
        checkResponse(createCreateTokenResponse(), 0, true);
        checkRequest(createDescribeTokenRequest(), true);
        checkErrorResponse(createDescribeTokenRequest(), unknownServerException, true);
        checkResponse(createDescribeTokenResponse(), 0, true);
        checkRequest(createExpireTokenRequest(), true);
        checkErrorResponse(createExpireTokenRequest(), unknownServerException, true);
        checkResponse(createExpireTokenResponse(), 0, true);
        checkRequest(createRenewTokenRequest(), true);
        checkErrorResponse(createRenewTokenRequest(), unknownServerException, true);
        checkResponse(createRenewTokenResponse(), 0, true);
        checkRequest(createElectLeadersRequest(), true);
        checkRequest(createElectLeadersRequestNullPartitions(), true);
        checkErrorResponse(createElectLeadersRequest(), unknownServerException, true);
        checkResponse(createElectLeadersResponse(), 1, true);
        checkRequest(createIncrementalAlterConfigsRequest(), true);
        checkErrorResponse(createIncrementalAlterConfigsRequest(), unknownServerException, true);
        checkResponse(createIncrementalAlterConfigsResponse(), 0, true);
        checkRequest(createAlterPartitionReassignmentsRequest(), true);
        checkErrorResponse(createAlterPartitionReassignmentsRequest(), unknownServerException, true);
        checkResponse(createAlterPartitionReassignmentsResponse(), 0, true);
        checkRequest(createListPartitionReassignmentsRequest(), true);
        checkErrorResponse(createListPartitionReassignmentsRequest(), unknownServerException, true);
        checkResponse(createListPartitionReassignmentsResponse(), 0, true);
        checkRequest(createOffsetDeleteRequest(), true);
        checkErrorResponse(createOffsetDeleteRequest(), unknownServerException, true);
        checkResponse(createOffsetDeleteResponse(), 0, true);
        checkRequest(createAlterReplicaLogDirsRequest(), true);
        checkErrorResponse(createAlterReplicaLogDirsRequest(), unknownServerException, true);
        checkResponse(createAlterReplicaLogDirsResponse(), 0, true);

        checkRequest(createDescribeClientQuotasRequest(), true);
        checkErrorResponse(createDescribeClientQuotasRequest(), unknownServerException, true);
        checkResponse(createDescribeClientQuotasResponse(), 0, true);
        checkRequest(createAlterClientQuotasRequest(), true);
        checkErrorResponse(createAlterClientQuotasRequest(), unknownServerException, true);
        checkResponse(createAlterClientQuotasResponse(), 0, true);

        checkRequest(createGetTelemetrySubscriptionRequest(), true);
        checkErrorResponse(createGetTelemetrySubscriptionRequest(), unknownServerException, true);
        checkResponse(createGetTelemetrySubscriptionResponse(), 0, true);
        checkRequest(createPushTelemetryRequest(), true);
        checkErrorResponse(createPushTelemetryRequest(), unknownServerException, true);
        checkResponse(createPushTelemetryResponse(), 0, true);
    }
=======
>>>>>>> 56df7acd

    @Test
    public void testSerialization() {
        Map<ApiKeys, List<Short>> toSkip = new HashMap<>();
        // It's not possible to create a MetadataRequest v0 via the builder
        toSkip.put(METADATA, singletonList((short) 0));
        // DescribeLogDirsResponse does not have a top level error field
        toSkip.put(DESCRIBE_LOG_DIRS, DESCRIBE_LOG_DIRS.allVersions());
        // ElectLeaders v0 does not have a top level error field, when accessing it, it defaults to NONE
        toSkip.put(ELECT_LEADERS, singletonList((short) 0));

        for (ApiKeys apikey : ApiKeys.values()) {
            for (short version : apikey.allVersions()) {
                if (toSkip.containsKey(apikey) && toSkip.get(apikey).contains(version)) continue;
                AbstractRequest request = getRequest(apikey, version);
                checkRequest(request);
                checkErrorResponse(request, unknownServerException);
                checkResponse(getResponse(apikey, version), version);
            }
        }
    }

    // This test validates special cases that are not checked in testSerialization
    @Test
    public void testSerializationSpecialCases() {
        // Produce
        checkResponse(createProduceResponseWithErrorMessage(), (short) 8);
        // Fetch
        checkResponse(createFetchResponse(true), (short) 4);
        List<TopicIdPartition> toForgetTopics = new ArrayList<>();
        toForgetTopics.add(new TopicIdPartition(Uuid.ZERO_UUID, new TopicPartition("foo", 0)));
        toForgetTopics.add(new TopicIdPartition(Uuid.ZERO_UUID, new TopicPartition("foo", 2)));
        toForgetTopics.add(new TopicIdPartition(Uuid.ZERO_UUID, new TopicPartition("bar", 0)));
        checkRequest(createFetchRequest((short) 7, new FetchMetadata(123, 456), toForgetTopics));
        checkResponse(createFetchResponse(123), (short) 7);
        checkResponse(createFetchResponse(Errors.FETCH_SESSION_ID_NOT_FOUND, 123), (short) 7);
        checkOlderFetchVersions();
        // Metadata
        checkRequest(MetadataRequest.Builder.allTopics().build((short) 2));
        // OffsetFetch
        checkRequest(createOffsetFetchRequestWithMultipleGroups((short) 8, true));
        checkRequest(createOffsetFetchRequestWithMultipleGroups((short) 8, false));
        checkRequest(createOffsetFetchRequestForAllPartition((short) 7, true));
        checkRequest(createOffsetFetchRequestForAllPartition((short) 8, true));
        checkErrorResponse(createOffsetFetchRequestWithMultipleGroups((short) 8, true), unknownServerException);
        checkErrorResponse(createOffsetFetchRequestForAllPartition((short) 7, true),
            new NotCoordinatorException("Not Coordinator"));
        checkErrorResponse(createOffsetFetchRequestForAllPartition((short) 8, true),
            new NotCoordinatorException("Not Coordinator"));
        checkErrorResponse(createOffsetFetchRequestWithMultipleGroups((short) 8, true),
            new NotCoordinatorException("Not Coordinator"));
        // StopReplica
        for (short version : STOP_REPLICA.allVersions()) {
            checkRequest(createStopReplicaRequest(version, false));
            checkErrorResponse(createStopReplicaRequest(version, false), unknownServerException);
        }
        // CreatePartitions
        for (short version : CREATE_PARTITIONS.allVersions()) {
            checkRequest(createCreatePartitionsRequestWithAssignments(version));
        }
        // UpdateMetadata
        for (short version : UPDATE_METADATA.allVersions()) {
            checkRequest(createUpdateMetadataRequest(version, null));
            checkErrorResponse(createUpdateMetadataRequest(version, null), unknownServerException);
        }
        // LeaderForEpoch
        checkRequest(createLeaderEpochRequestForConsumer());
        checkErrorResponse(createLeaderEpochRequestForConsumer(), unknownServerException);
        // TxnOffsetCommit
        checkRequest(createTxnOffsetCommitRequestWithAutoDowngrade());
        checkErrorResponse(createTxnOffsetCommitRequestWithAutoDowngrade(), unknownServerException);
        // DescribeAcls
        checkErrorResponse(createDescribeAclsRequest((short) 0), new SecurityDisabledException("Security is not enabled."));
        checkErrorResponse(createCreateAclsRequest((short) 0), new SecurityDisabledException("Security is not enabled."));
        // DeleteAcls
        checkErrorResponse(createDeleteAclsRequest((short) 0), new SecurityDisabledException("Security is not enabled."));
        // DescribeConfigs
        checkRequest(createDescribeConfigsRequestWithConfigEntries((short) 0));
        checkRequest(createDescribeConfigsRequestWithConfigEntries((short) 1));
        checkRequest(createDescribeConfigsRequestWithDocumentation((short) 1));
        checkRequest(createDescribeConfigsRequestWithDocumentation((short) 2));
        checkRequest(createDescribeConfigsRequestWithDocumentation((short) 3));
        checkDescribeConfigsResponseVersions();
        // ElectLeaders
        checkRequest(createElectLeadersRequestNullPartitions());
    }

    @Test
    public void testApiVersionsSerialization() {
        for (short version : API_VERSIONS.allVersions()) {
            checkErrorResponse(createApiVersionRequest(version), new UnsupportedVersionException("Not Supported"));
            checkResponse(ApiVersionsResponse.defaultApiVersionsResponse(ApiMessageType.ListenerType.ZK_BROKER), version);
        }
    }

    @Test
    public void testBatchedFindCoordinatorRequestSerialization() {
        for (short version : FIND_COORDINATOR.allVersions()) {
            checkRequest(createBatchedFindCoordinatorRequest(singletonList("group1"), version));
            if (version < FindCoordinatorRequest.MIN_BATCHED_VERSION) {
                assertThrows(NoBatchedFindCoordinatorsException.class, () ->
                        createBatchedFindCoordinatorRequest(asList("group1", "group2"), version));
            } else {
                checkRequest(createBatchedFindCoordinatorRequest(asList("group1", "group2"), version));
            }
        }
    }

    @Test
    public void testResponseHeader() {
        ResponseHeader header = new ResponseHeader(10, (short) 1);
        ObjectSerializationCache serializationCache = new ObjectSerializationCache();
        ByteBuffer buffer = ByteBuffer.allocate(header.size(serializationCache));
        header.write(buffer, serializationCache);
        buffer.flip();
        ResponseHeader deserialized = ResponseHeader.parse(buffer, header.headerVersion());
        assertEquals(header.correlationId(), deserialized.correlationId());
    }

    @Test
    public void cannotUseFindCoordinatorV0ToFindTransactionCoordinator() {
        FindCoordinatorRequest.Builder builder = new FindCoordinatorRequest.Builder(
                new FindCoordinatorRequestData()
                    .setKeyType(CoordinatorType.TRANSACTION.id)
                    .setKey("foobar"));
        assertThrows(UnsupportedVersionException.class, () -> builder.build((short) 0));
    }

    @Test
    public void testProduceRequestPartitionSize() {
        TopicPartition tp0 = new TopicPartition("test", 0);
        TopicPartition tp1 = new TopicPartition("test", 1);
        MemoryRecords records0 = MemoryRecords.withRecords(RecordBatch.MAGIC_VALUE_V2,
            CompressionType.NONE, new SimpleRecord("woot".getBytes()));
        MemoryRecords records1 = MemoryRecords.withRecords(RecordBatch.MAGIC_VALUE_V2,
            CompressionType.NONE, new SimpleRecord("woot".getBytes()), new SimpleRecord("woot".getBytes()));
        ProduceRequest request = ProduceRequest.forMagic(RecordBatch.MAGIC_VALUE_V2,
                new ProduceRequestData()
                        .setTopicData(new ProduceRequestData.TopicProduceDataCollection(asList(
                                new ProduceRequestData.TopicProduceData().setName(tp0.topic()).setPartitionData(
                                        singletonList(new ProduceRequestData.PartitionProduceData().setIndex(tp0.partition()).setRecords(records0))),
                                new ProduceRequestData.TopicProduceData().setName(tp1.topic()).setPartitionData(
                                        singletonList(new ProduceRequestData.PartitionProduceData().setIndex(tp1.partition()).setRecords(records1))))
                                .iterator()))
                        .setAcks((short) 1)
                        .setTimeoutMs(5000)
                        .setTransactionalId("transactionalId"))
            .build((short) 3);
        assertEquals(2, request.partitionSizes().size());
        assertEquals(records0.sizeInBytes(), (int) request.partitionSizes().get(tp0));
        assertEquals(records1.sizeInBytes(), (int) request.partitionSizes().get(tp1));
    }

    @Test
    public void produceRequestToStringTest() {
        ProduceRequest request = createProduceRequest(PRODUCE.latestVersion());
        assertEquals(1, request.data().topicData().size());
        assertFalse(request.toString(false).contains("partitionSizes"));
        assertTrue(request.toString(false).contains("numPartitions=1"));
        assertTrue(request.toString(true).contains("partitionSizes"));
        assertFalse(request.toString(true).contains("numPartitions"));

        request.clearPartitionRecords();
        try {
            request.data();
            fail("dataOrException should fail after clearPartitionRecords()");
        } catch (IllegalStateException e) {
            // OK
        }

        // `toString` should behave the same after `clearPartitionRecords`
        assertFalse(request.toString(false).contains("partitionSizes"));
        assertTrue(request.toString(false).contains("numPartitions=1"));
        assertTrue(request.toString(true).contains("partitionSizes"));
        assertFalse(request.toString(true).contains("numPartitions"));
    }

    @Test
    public void produceRequestGetErrorResponseTest() {
        ProduceRequest request = createProduceRequest(PRODUCE.latestVersion());

        ProduceResponse errorResponse = (ProduceResponse) request.getErrorResponse(new NotEnoughReplicasException());
        ProduceResponseData.TopicProduceResponse topicProduceResponse = errorResponse.data().responses().iterator().next();
        ProduceResponseData.PartitionProduceResponse partitionProduceResponse = topicProduceResponse.partitionResponses().iterator().next();

        assertEquals(Errors.NOT_ENOUGH_REPLICAS, Errors.forCode(partitionProduceResponse.errorCode()));
        assertEquals(ProduceResponse.INVALID_OFFSET, partitionProduceResponse.baseOffset());
        assertEquals(RecordBatch.NO_TIMESTAMP, partitionProduceResponse.logAppendTimeMs());

        request.clearPartitionRecords();

        // `getErrorResponse` should behave the same after `clearPartitionRecords`
        errorResponse = (ProduceResponse) request.getErrorResponse(new NotEnoughReplicasException());
        topicProduceResponse = errorResponse.data().responses().iterator().next();
        partitionProduceResponse = topicProduceResponse.partitionResponses().iterator().next();

        assertEquals(Errors.NOT_ENOUGH_REPLICAS, Errors.forCode(partitionProduceResponse.errorCode()));
        assertEquals(ProduceResponse.INVALID_OFFSET, partitionProduceResponse.baseOffset());
        assertEquals(RecordBatch.NO_TIMESTAMP, partitionProduceResponse.logAppendTimeMs());
    }

    @Test
    public void fetchResponseVersionTest() {
        LinkedHashMap<TopicIdPartition, FetchResponseData.PartitionData> responseData = new LinkedHashMap<>();
        Uuid id = Uuid.randomUuid();
        Map<Uuid, String> topicNames = Collections.singletonMap(id, "test");
        TopicPartition tp = new TopicPartition("test", 0);

        MemoryRecords records = MemoryRecords.readableRecords(ByteBuffer.allocate(10));
        FetchResponseData.PartitionData partitionData = new FetchResponseData.PartitionData()
                .setPartitionIndex(0)
                .setHighWatermark(1000000)
                .setLogStartOffset(-1)
                .setRecords(records);

        // Use zero UUID since we are comparing with old request versions
        responseData.put(new TopicIdPartition(Uuid.ZERO_UUID, tp), partitionData);

        LinkedHashMap<TopicPartition, FetchResponseData.PartitionData> tpResponseData = new LinkedHashMap<>();
        tpResponseData.put(tp, partitionData);

        FetchResponse v0Response = FetchResponse.of(Errors.NONE, 0, INVALID_SESSION_ID, responseData);
        FetchResponse v1Response = FetchResponse.of(Errors.NONE, 10, INVALID_SESSION_ID, responseData);
        FetchResponse v0Deserialized = FetchResponse.parse(v0Response.serialize((short) 0), (short) 0);
        FetchResponse v1Deserialized = FetchResponse.parse(v1Response.serialize((short) 1), (short) 1);
        assertEquals(0, v0Deserialized.throttleTimeMs(), "Throttle time must be zero");
        assertEquals(10, v1Deserialized.throttleTimeMs(), "Throttle time must be 10");
        assertEquals(tpResponseData, v0Deserialized.responseData(topicNames, (short) 0), "Response data does not match");
        assertEquals(tpResponseData, v1Deserialized.responseData(topicNames, (short) 1), "Response data does not match");

        LinkedHashMap<TopicIdPartition, FetchResponseData.PartitionData> idResponseData = new LinkedHashMap<>();
        idResponseData.put(new TopicIdPartition(id, new TopicPartition("test", 0)),
                new FetchResponseData.PartitionData()
                        .setPartitionIndex(0)
                        .setHighWatermark(1000000)
                        .setLogStartOffset(-1)
                        .setRecords(records));
        FetchResponse idTestResponse = FetchResponse.of(Errors.NONE, 0, INVALID_SESSION_ID, idResponseData);
        FetchResponse v12Deserialized = FetchResponse.parse(idTestResponse.serialize((short) 12), (short) 12);
        FetchResponse newestDeserialized = FetchResponse.parse(idTestResponse.serialize(FETCH.latestVersion()), FETCH.latestVersion());
        assertTrue(v12Deserialized.topicIds().isEmpty());
        assertEquals(1, newestDeserialized.topicIds().size());
        assertTrue(newestDeserialized.topicIds().contains(id));
    }

    @Test
    public void testFetchResponseV4() {
        LinkedHashMap<TopicIdPartition, FetchResponseData.PartitionData> responseData = new LinkedHashMap<>();
        Map<Uuid, String> topicNames = new HashMap<>();
        topicNames.put(Uuid.randomUuid(), "bar");
        topicNames.put(Uuid.randomUuid(), "foo");
        MemoryRecords records = MemoryRecords.readableRecords(ByteBuffer.allocate(10));

        List<FetchResponseData.AbortedTransaction> abortedTransactions = asList(
                new FetchResponseData.AbortedTransaction().setProducerId(10).setFirstOffset(100),
                new FetchResponseData.AbortedTransaction().setProducerId(15).setFirstOffset(50)
        );

        // Use zero UUID since this is an old request version.
        responseData.put(new TopicIdPartition(Uuid.ZERO_UUID, new TopicPartition("bar", 0)),
                new FetchResponseData.PartitionData()
                        .setPartitionIndex(0)
                        .setHighWatermark(1000000)
                        .setAbortedTransactions(abortedTransactions)
                        .setRecords(records));
        responseData.put(new TopicIdPartition(Uuid.ZERO_UUID, new TopicPartition("bar", 1)),
                new FetchResponseData.PartitionData()
                        .setPartitionIndex(1)
                        .setHighWatermark(900000)
                        .setLastStableOffset(5)
                        .setRecords(records));
        responseData.put(new TopicIdPartition(Uuid.ZERO_UUID, new TopicPartition("foo", 0)),
                new FetchResponseData.PartitionData()
                        .setPartitionIndex(0)
                        .setHighWatermark(70000)
                        .setLastStableOffset(6)
                        .setRecords(records));

        FetchResponse response = FetchResponse.of(Errors.NONE, 10, INVALID_SESSION_ID, responseData);
        FetchResponse deserialized = FetchResponse.parse(response.serialize((short) 4), (short) 4);
        assertEquals(responseData.entrySet().stream().collect(Collectors.toMap(e -> e.getKey().topicPartition(), Map.Entry::getValue)),
                deserialized.responseData(topicNames, (short) 4));
    }

    @Test
    public void verifyFetchResponseFullWrites() throws Exception {
        verifyFetchResponseFullWrite(FETCH.latestVersion(), createFetchResponse(123));
        verifyFetchResponseFullWrite(FETCH.latestVersion(),
            createFetchResponse(Errors.FETCH_SESSION_ID_NOT_FOUND, 123));
        for (short version : FETCH.allVersions()) {
            verifyFetchResponseFullWrite(version, createFetchResponse(version >= 4));
        }
    }

    private void verifyFetchResponseFullWrite(short version, FetchResponse fetchResponse) throws Exception {
        int correlationId = 15;

        short responseHeaderVersion = FETCH.responseHeaderVersion(version);
        Send send = fetchResponse.toSend(new ResponseHeader(correlationId, responseHeaderVersion), version);
        ByteBufferChannel channel = new ByteBufferChannel(send.size());
        send.writeTo(channel);
        channel.close();

        ByteBuffer buf = channel.buffer();

        // read the size
        int size = buf.getInt();
        assertTrue(size > 0);

        // read the header
        ResponseHeader responseHeader = ResponseHeader.parse(channel.buffer(), responseHeaderVersion);
        assertEquals(correlationId, responseHeader.correlationId());

        assertEquals(fetchResponse.serialize(version), buf);
        FetchResponseData deserialized = new FetchResponseData(new ByteBufferAccessor(buf), version);
        ObjectSerializationCache serializationCache = new ObjectSerializationCache();
        assertEquals(size, responseHeader.size(serializationCache) + deserialized.size(serializationCache, version));
    }

    @Test
    public void testCreateTopicRequestV0FailsIfValidateOnly() {
        assertThrows(UnsupportedVersionException.class,
            () -> createCreateTopicRequest((short) 0, true));
    }

    @Test
    public void testCreateTopicRequestV3FailsIfNoPartitionsOrReplicas() {
        final UnsupportedVersionException exception = assertThrows(
            UnsupportedVersionException.class, () -> {
                CreateTopicsRequestData data = new CreateTopicsRequestData()
                    .setTimeoutMs(123)
                    .setValidateOnly(false);
                data.topics().add(new CreatableTopic().
                    setName("foo").
                    setNumPartitions(CreateTopicsRequest.NO_NUM_PARTITIONS).
                    setReplicationFactor((short) 1));
                data.topics().add(new CreatableTopic().
                    setName("bar").
                    setNumPartitions(1).
                    setReplicationFactor(CreateTopicsRequest.NO_REPLICATION_FACTOR));

                new Builder(data).build((short) 3);
            });
        assertTrue(exception.getMessage().contains("supported in CreateTopicRequest version 4+"));
        assertTrue(exception.getMessage().contains("[foo, bar]"));
    }

    @Test
    public void testFetchRequestMaxBytesOldVersions() {
        final short version = 1;
        FetchRequest fr = createFetchRequest(version);
        FetchRequest fr2 = FetchRequest.parse(fr.serialize(), version);
        assertEquals(fr2.maxBytes(), fr.maxBytes());
    }

    @Test
    public void testFetchRequestIsolationLevel() {
        FetchRequest request = createFetchRequest((short) 4, IsolationLevel.READ_COMMITTED);
        FetchRequest deserialized = (FetchRequest) AbstractRequest.parseRequest(request.apiKey(), request.version(),
                request.serialize()).request;
        assertEquals(request.isolationLevel(), deserialized.isolationLevel());

        request = createFetchRequest((short) 4, IsolationLevel.READ_UNCOMMITTED);
        deserialized = (FetchRequest) AbstractRequest.parseRequest(request.apiKey(), request.version(),
                request.serialize()).request;
        assertEquals(request.isolationLevel(), deserialized.isolationLevel());
    }

    @Test
    public void testFetchRequestWithMetadata() {
        FetchRequest request = createFetchRequest((short) 4, IsolationLevel.READ_COMMITTED);
        FetchRequest deserialized = (FetchRequest) AbstractRequest.parseRequest(FETCH, request.version(),
                request.serialize()).request;
        assertEquals(request.isolationLevel(), deserialized.isolationLevel());

        request = createFetchRequest((short) 4, IsolationLevel.READ_UNCOMMITTED);
        deserialized = (FetchRequest) AbstractRequest.parseRequest(FETCH, request.version(),
                request.serialize()).request;
        assertEquals(request.isolationLevel(), deserialized.isolationLevel());
    }

    @Test
    public void testFetchRequestCompat() {
        Map<TopicPartition, FetchRequest.PartitionData> fetchData = new HashMap<>();
        fetchData.put(new TopicPartition("test", 0), new FetchRequest.PartitionData(Uuid.ZERO_UUID, 100, 2, 100, Optional.of(42)));
        FetchRequest req = FetchRequest.Builder
                .forConsumer((short) 2, 100, 100, fetchData)
                .metadata(new FetchMetadata(10, 20))
                .isolationLevel(IsolationLevel.READ_COMMITTED)
                .build((short) 2);

        FetchRequestData data = req.data();
        ObjectSerializationCache cache = new ObjectSerializationCache();
        int size = data.size(cache, (short) 2);

        ByteBufferAccessor writer = new ByteBufferAccessor(ByteBuffer.allocate(size));
        data.write(writer, cache, (short) 2);
    }

    @Test
    public void testSerializeWithHeader() {
        CreatableTopicCollection topicsToCreate = new CreatableTopicCollection(1);
        topicsToCreate.add(new CreatableTopic()
                               .setName("topic")
                               .setNumPartitions(3)
                               .setReplicationFactor((short) 2));

        CreateTopicsRequest createTopicsRequest = new CreateTopicsRequest.Builder(
            new CreateTopicsRequestData()
                .setTimeoutMs(10)
                .setTopics(topicsToCreate)
        ).build();

        short requestVersion = CREATE_TOPICS.latestVersion();
        RequestHeader requestHeader = new RequestHeader(CREATE_TOPICS, requestVersion, "client", 2);
        ByteBuffer serializedRequest = createTopicsRequest.serializeWithHeader(requestHeader);

        RequestHeader parsedHeader = RequestHeader.parse(serializedRequest);
        assertEquals(requestHeader, parsedHeader);

        RequestAndSize parsedRequest = AbstractRequest.parseRequest(
            CREATE_TOPICS, requestVersion, serializedRequest);

        assertEquals(createTopicsRequest.data(), parsedRequest.request.data());
    }

    @Test
    public void testSerializeWithInconsistentHeaderApiKey() {
        CreateTopicsRequest createTopicsRequest = new CreateTopicsRequest.Builder(
            new CreateTopicsRequestData()
        ).build();
        short requestVersion = CREATE_TOPICS.latestVersion();
        RequestHeader requestHeader = new RequestHeader(DELETE_TOPICS, requestVersion, "client", 2);
        assertThrows(IllegalArgumentException.class, () -> createTopicsRequest.serializeWithHeader(requestHeader));
    }

    @Test
    public void testSerializeWithInconsistentHeaderVersion() {
        CreateTopicsRequest createTopicsRequest = new CreateTopicsRequest.Builder(
            new CreateTopicsRequestData()
        ).build((short) 2);
        RequestHeader requestHeader = new RequestHeader(CREATE_TOPICS, (short) 1, "client", 2);
        assertThrows(IllegalArgumentException.class, () -> createTopicsRequest.serializeWithHeader(requestHeader));
    }

    @Test
    public void testJoinGroupRequestV0RebalanceTimeout() {
        final short version = 0;
        JoinGroupRequest jgr = createJoinGroupRequest(version);
        JoinGroupRequest jgr2 = JoinGroupRequest.parse(jgr.serialize(), version);
        assertEquals(jgr2.data().rebalanceTimeoutMs(), jgr.data().rebalanceTimeoutMs());
    }

    @Test
    public void testOffsetFetchRequestBuilderToStringV0ToV7() {
        List<Boolean> stableFlags = asList(true, false);
        for (Boolean requireStable : stableFlags) {
            String allTopicPartitionsString = new OffsetFetchRequest.Builder("someGroup",
                requireStable,
                null,
                false)
                .toString();

            assertTrue(allTopicPartitionsString.contains("groupId='someGroup', topics=null,"
                + " groups=[], requireStable=" + requireStable));
            String string = new OffsetFetchRequest.Builder("group1",
                requireStable,
                singletonList(
                    new TopicPartition("test11", 1)),
                false)
                .toString();
            assertTrue(string.contains("test11"));
            assertTrue(string.contains("group1"));
            assertTrue(string.contains("requireStable=" + requireStable));
        }
    }

    @Test
    public void testOffsetFetchRequestBuilderToStringV8AndAbove() {
        List<Boolean> stableFlags = asList(true, false);
        for (Boolean requireStable : stableFlags) {
            String allTopicPartitionsString = new OffsetFetchRequest.Builder(
                Collections.singletonMap("someGroup", null),
                requireStable,
                false)
                .toString();
            assertTrue(allTopicPartitionsString.contains("groups=[OffsetFetchRequestGroup"
                + "(groupId='someGroup', topics=null)], requireStable=" + requireStable));

            String subsetTopicPartitionsString = new OffsetFetchRequest.Builder(
                Collections.singletonMap(
                    "group1",
                    singletonList(new TopicPartition("test11", 1))),
                requireStable,
                false)
                .toString();
            assertTrue(subsetTopicPartitionsString.contains("test11"));
            assertTrue(subsetTopicPartitionsString.contains("group1"));
            assertTrue(subsetTopicPartitionsString.contains("requireStable=" + requireStable));
        }
    }

    @Test
    public void testApiVersionsRequestBeforeV3Validation() {
        for (short version = 0; version < 3; version++) {
            ApiVersionsRequest request = new ApiVersionsRequest(new ApiVersionsRequestData(), version);
            assertTrue(request.isValid());
        }
    }

    @Test
    public void testValidApiVersionsRequest() {
        ApiVersionsRequest request;

        request = new ApiVersionsRequest.Builder().build();
        assertTrue(request.isValid());

        request = new ApiVersionsRequest(new ApiVersionsRequestData()
            .setClientSoftwareName("apache-kafka.java")
            .setClientSoftwareVersion("0.0.0-SNAPSHOT"),
            API_VERSIONS.latestVersion()
        );
        assertTrue(request.isValid());
    }

    @Test
    public void testListGroupRequestV3FailsWithStates() {
        ListGroupsRequestData data = new ListGroupsRequestData()
                .setStatesFilter(singletonList(ConsumerGroupState.STABLE.name()));
        assertThrows(UnsupportedVersionException.class, () -> new ListGroupsRequest.Builder(data).build((short) 3));
    }

    @Test
    public void testInvalidApiVersionsRequest() {
        testInvalidCase("java@apache_kafka", "0.0.0-SNAPSHOT");
        testInvalidCase("apache-kafka-java", "0.0.0@java");
        testInvalidCase("-apache-kafka-java", "0.0.0");
        testInvalidCase("apache-kafka-java.", "0.0.0");
    }

    private void testInvalidCase(String name, String version) {
        ApiVersionsRequest request = new ApiVersionsRequest(new ApiVersionsRequestData()
            .setClientSoftwareName(name)
            .setClientSoftwareVersion(version),
            API_VERSIONS.latestVersion()
        );
        assertFalse(request.isValid());
    }

    @Test
    public void testApiVersionResponseWithUnsupportedError() {
        for (short version : API_VERSIONS.allVersions()) {
            ApiVersionsRequest request = new ApiVersionsRequest.Builder().build(version);
            ApiVersionsResponse response = request.getErrorResponse(0, Errors.UNSUPPORTED_VERSION.exception());
            assertEquals(Errors.UNSUPPORTED_VERSION.code(), response.data().errorCode());

            ApiVersion apiVersion = response.data().apiKeys().find(API_VERSIONS.id);
            assertNotNull(apiVersion);
            assertEquals(API_VERSIONS.id, apiVersion.apiKey());
            assertEquals(API_VERSIONS.oldestVersion(), apiVersion.minVersion());
            assertEquals(API_VERSIONS.latestVersion(), apiVersion.maxVersion());
        }
    }

    @Test
    public void testApiVersionResponseWithNotUnsupportedError() {
        for (short version : API_VERSIONS.allVersions()) {
            ApiVersionsRequest request = new ApiVersionsRequest.Builder().build(version);
            ApiVersionsResponse response = request.getErrorResponse(0, Errors.INVALID_REQUEST.exception());
            assertEquals(response.data().errorCode(), Errors.INVALID_REQUEST.code());
            assertTrue(response.data().apiKeys().isEmpty());
        }
    }

    private ApiVersionsResponse defaultApiVersionsResponse() {
        return ApiVersionsResponse.defaultApiVersionsResponse(ApiMessageType.ListenerType.ZK_BROKER);
    }

    @Test
    public void testApiVersionResponseParsingFallback() {
        for (short version : API_VERSIONS.allVersions()) {
            ByteBuffer buffer = defaultApiVersionsResponse().serialize((short) 0);
            ApiVersionsResponse response = ApiVersionsResponse.parse(buffer, version);
            assertEquals(Errors.NONE.code(), response.data().errorCode());
        }
    }

    @Test
    public void testApiVersionResponseParsingFallbackException() {
        for (final short version : API_VERSIONS.allVersions()) {
            assertThrows(BufferUnderflowException.class, () -> ApiVersionsResponse.parse(ByteBuffer.allocate(0), version));
        }
    }

    @Test
    public void testApiVersionResponseParsing() {
        for (short version : API_VERSIONS.allVersions()) {
            ByteBuffer buffer = defaultApiVersionsResponse().serialize(version);
            ApiVersionsResponse response = ApiVersionsResponse.parse(buffer, version);
            assertEquals(Errors.NONE.code(), response.data().errorCode());
        }
    }

    @Test
    public void testInitProducerIdRequestVersions() {
        InitProducerIdRequest.Builder bld = new InitProducerIdRequest.Builder(
            new InitProducerIdRequestData().setTransactionTimeoutMs(1000).
                setTransactionalId("abracadabra").
                setProducerId(123));
        final UnsupportedVersionException exception = assertThrows(
            UnsupportedVersionException.class, () -> bld.build((short) 2).serialize());
        assertTrue(exception.getMessage().contains("Attempted to write a non-default producerId at version 2"));
        bld.build((short) 3);
    }

    @Test
    public void testDeletableTopicResultErrorMessageIsNullByDefault() {
        DeletableTopicResult result = new DeletableTopicResult()
            .setName("topic")
            .setErrorCode(Errors.THROTTLING_QUOTA_EXCEEDED.code());

        assertEquals("topic", result.name());
        assertEquals(Errors.THROTTLING_QUOTA_EXCEEDED.code(), result.errorCode());
        assertNull(result.errorMessage());
    }

    /**
     * Check that all error codes in the response get included in {@link AbstractResponse#errorCounts()}.
     */
    @Test
    public void testErrorCountsIncludesNone() {
        assertEquals(1, createAddOffsetsToTxnResponse().errorCounts().get(Errors.NONE));
        assertEquals(1, createAddPartitionsToTxnResponse().errorCounts().get(Errors.NONE));
        assertEquals(1, createAlterClientQuotasResponse().errorCounts().get(Errors.NONE));
        assertEquals(1, createAlterConfigsResponse().errorCounts().get(Errors.NONE));
        assertEquals(2, createAlterPartitionReassignmentsResponse().errorCounts().get(Errors.NONE));
        assertEquals(1, createAlterReplicaLogDirsResponse().errorCounts().get(Errors.NONE));
        assertEquals(1, createApiVersionResponse().errorCounts().get(Errors.NONE));
        assertEquals(1, createBrokerHeartbeatResponse().errorCounts().get(Errors.NONE));
        assertEquals(1, createBrokerRegistrationResponse().errorCounts().get(Errors.NONE));
        assertEquals(1, createControlledShutdownResponse().errorCounts().get(Errors.NONE));
        assertEquals(2, createCreateAclsResponse().errorCounts().get(Errors.NONE));
        assertEquals(1, createCreatePartitionsResponse().errorCounts().get(Errors.NONE));
        assertEquals(1, createCreateTokenResponse().errorCounts().get(Errors.NONE));
        assertEquals(1, createCreateTopicResponse().errorCounts().get(Errors.NONE));
        assertEquals(1, createDeleteAclsResponse(DELETE_ACLS.latestVersion()).errorCounts().get(Errors.NONE));
        assertEquals(1, createDeleteGroupsResponse().errorCounts().get(Errors.NONE));
        assertEquals(1, createDeleteTopicsResponse().errorCounts().get(Errors.NONE));
        assertEquals(1, createDescribeAclsResponse().errorCounts().get(Errors.NONE));
        assertEquals(1, createDescribeClientQuotasResponse().errorCounts().get(Errors.NONE));
        assertEquals(2, createDescribeConfigsResponse(DESCRIBE_CONFIGS.latestVersion()).errorCounts().get(Errors.NONE));
        assertEquals(1, createDescribeGroupResponse().errorCounts().get(Errors.NONE));
        assertEquals(1, createDescribeTokenResponse().errorCounts().get(Errors.NONE));
        assertEquals(2, createElectLeadersResponse().errorCounts().get(Errors.NONE));
        assertEquals(1, createEndTxnResponse().errorCounts().get(Errors.NONE));
        assertEquals(1, createExpireTokenResponse().errorCounts().get(Errors.NONE));
        assertEquals(3, createFetchResponse(123).errorCounts().get(Errors.NONE));
        assertEquals(1, createFindCoordinatorResponse(FIND_COORDINATOR.oldestVersion()).errorCounts().get(Errors.NONE));
        assertEquals(1, createFindCoordinatorResponse(FIND_COORDINATOR.latestVersion()).errorCounts().get(Errors.NONE));
        assertEquals(1, createHeartBeatResponse().errorCounts().get(Errors.NONE));
        assertEquals(1, createIncrementalAlterConfigsResponse().errorCounts().get(Errors.NONE));
        assertEquals(1, createJoinGroupResponse(JOIN_GROUP.latestVersion()).errorCounts().get(Errors.NONE));
        assertEquals(2, createLeaderAndIsrResponse((short) 4).errorCounts().get(Errors.NONE));
        assertEquals(2, createLeaderAndIsrResponse((short) 5).errorCounts().get(Errors.NONE));
        assertEquals(3, createLeaderEpochResponse().errorCounts().get(Errors.NONE));
        assertEquals(1, createLeaveGroupResponse().errorCounts().get(Errors.NONE));
        assertEquals(1, createListGroupsResponse(LIST_GROUPS.latestVersion()).errorCounts().get(Errors.NONE));
        assertEquals(1, createListOffsetResponse(LIST_OFFSETS.latestVersion()).errorCounts().get(Errors.NONE));
        assertEquals(1, createListPartitionReassignmentsResponse().errorCounts().get(Errors.NONE));
        assertEquals(3, createMetadataResponse().errorCounts().get(Errors.NONE));
        assertEquals(1, createOffsetCommitResponse().errorCounts().get(Errors.NONE));
        assertEquals(2, createOffsetDeleteResponse().errorCounts().get(Errors.NONE));
        assertEquals(3, createOffsetFetchResponse(OFFSET_FETCH.latestVersion()).errorCounts().get(Errors.NONE));
        assertEquals(1, createProduceResponse().errorCounts().get(Errors.NONE));
        assertEquals(1, createRenewTokenResponse().errorCounts().get(Errors.NONE));
        assertEquals(1, createSaslAuthenticateResponse().errorCounts().get(Errors.NONE));
        assertEquals(1, createSaslHandshakeResponse().errorCounts().get(Errors.NONE));
        assertEquals(2, createStopReplicaResponse().errorCounts().get(Errors.NONE));
        assertEquals(1, createSyncGroupResponse(SYNC_GROUP.latestVersion()).errorCounts().get(Errors.NONE));
        assertEquals(1, createTxnOffsetCommitResponse().errorCounts().get(Errors.NONE));
        assertEquals(1, createUpdateMetadataResponse().errorCounts().get(Errors.NONE));
        assertEquals(1, createWriteTxnMarkersResponse().errorCounts().get(Errors.NONE));
    }

    private AbstractRequest getRequest(ApiKeys apikey, short version) {
        switch (apikey) {
            case PRODUCE: return createProduceRequest(version);
            case FETCH: return createFetchRequest(version);
            case LIST_OFFSETS: return createListOffsetRequest(version);
            case METADATA: return createMetadataRequest(version, singletonList("topic1"));
            case LEADER_AND_ISR: return createLeaderAndIsrRequest(version);
            case STOP_REPLICA: return createStopReplicaRequest(version, true);
            case UPDATE_METADATA: return createUpdateMetadataRequest(version, "rack1");
            case CONTROLLED_SHUTDOWN: return createControlledShutdownRequest(version);
            case OFFSET_COMMIT: return createOffsetCommitRequest(version);
            case OFFSET_FETCH: return createOffsetFetchRequest(version, true);
            case FIND_COORDINATOR: return createFindCoordinatorRequest(version);
            case JOIN_GROUP: return createJoinGroupRequest(version);
            case HEARTBEAT: return createHeartBeatRequest(version);
            case LEAVE_GROUP: return createLeaveGroupRequest(version);
            case SYNC_GROUP: return createSyncGroupRequest(version);
            case DESCRIBE_GROUPS: return createDescribeGroupRequest(version);
            case LIST_GROUPS: return createListGroupsRequest(version);
            case SASL_HANDSHAKE: return createSaslHandshakeRequest(version);
            case API_VERSIONS: return createApiVersionRequest(version);
            case CREATE_TOPICS: return createCreateTopicRequest(version);
            case DELETE_TOPICS: return createDeleteTopicsRequest(version);
            case DELETE_RECORDS: return createDeleteRecordsRequest(version);
            case INIT_PRODUCER_ID: return createInitPidRequest(version);
            case OFFSET_FOR_LEADER_EPOCH: return createLeaderEpochRequestForReplica(version, 1);
            case ADD_PARTITIONS_TO_TXN: return createAddPartitionsToTxnRequest(version);
            case ADD_OFFSETS_TO_TXN: return createAddOffsetsToTxnRequest(version);
            case END_TXN: return createEndTxnRequest(version);
            case WRITE_TXN_MARKERS: return createWriteTxnMarkersRequest(version);
            case TXN_OFFSET_COMMIT: return createTxnOffsetCommitRequest(version);
            case DESCRIBE_ACLS: return createDescribeAclsRequest(version);
            case CREATE_ACLS: return createCreateAclsRequest(version);
            case DELETE_ACLS: return createDeleteAclsRequest(version);
            case DESCRIBE_CONFIGS: return createDescribeConfigsRequest(version);
            case ALTER_CONFIGS: return createAlterConfigsRequest(version);
            case ALTER_REPLICA_LOG_DIRS: return createAlterReplicaLogDirsRequest(version);
            case DESCRIBE_LOG_DIRS: return createDescribeLogDirsRequest(version);
            case SASL_AUTHENTICATE: return createSaslAuthenticateRequest(version);
            case CREATE_PARTITIONS: return createCreatePartitionsRequest(version);
            case CREATE_DELEGATION_TOKEN: return createCreateTokenRequest(version);
            case RENEW_DELEGATION_TOKEN: return createRenewTokenRequest(version);
            case EXPIRE_DELEGATION_TOKEN: return createExpireTokenRequest(version);
            case DESCRIBE_DELEGATION_TOKEN: return createDescribeTokenRequest(version);
            case DELETE_GROUPS: return createDeleteGroupsRequest(version);
            case ELECT_LEADERS: return createElectLeadersRequest(version);
            case INCREMENTAL_ALTER_CONFIGS: return createIncrementalAlterConfigsRequest(version);
            case ALTER_PARTITION_REASSIGNMENTS: return createAlterPartitionReassignmentsRequest(version);
            case LIST_PARTITION_REASSIGNMENTS: return createListPartitionReassignmentsRequest(version);
            case OFFSET_DELETE: return createOffsetDeleteRequest(version);
            case DESCRIBE_CLIENT_QUOTAS: return createDescribeClientQuotasRequest(version);
            case ALTER_CLIENT_QUOTAS: return createAlterClientQuotasRequest(version);
            case DESCRIBE_USER_SCRAM_CREDENTIALS: return createDescribeUserScramCredentialsRequest(version);
            case ALTER_USER_SCRAM_CREDENTIALS: return createAlterUserScramCredentialsRequest(version);
            case VOTE: return createVoteRequest(version);
            case BEGIN_QUORUM_EPOCH: return createBeginQuorumEpochRequest(version);
            case END_QUORUM_EPOCH: return createEndQuorumEpochRequest(version);
            case DESCRIBE_QUORUM: return createDescribeQuorumRequest(version);
            case ALTER_ISR: return createAlterIsrRequest(version);
            case UPDATE_FEATURES: return createUpdateFeaturesRequest(version);
            case ENVELOPE: return createEnvelopeRequest(version);
            case FETCH_SNAPSHOT: return createFetchSnapshotRequest(version);
            case DESCRIBE_CLUSTER: return createDescribeClusterRequest(version);
            case DESCRIBE_PRODUCERS: return createDescribeProducersRequest(version);
            case BROKER_REGISTRATION: return createBrokerRegistrationRequest(version);
            case BROKER_HEARTBEAT: return createBrokerHeartbeatRequest(version);
            case UNREGISTER_BROKER: return createUnregisterBrokerRequest(version);
            case DESCRIBE_TRANSACTIONS: return createDescribeTransactionsRequest(version);
            case LIST_TRANSACTIONS: return createListTransactionsRequest(version);
            case ALLOCATE_PRODUCER_IDS: return createAllocateProducerIdsRequest(version);
            default: throw new IllegalArgumentException("Unknown API key " + apikey);
        }
    }

    private AbstractResponse getResponse(ApiKeys apikey, short version) {
        switch (apikey) {
            case PRODUCE: return createProduceResponse();
            case FETCH: return createFetchResponse(version);
            case LIST_OFFSETS: return createListOffsetResponse(version);
            case METADATA: return createMetadataResponse();
            case LEADER_AND_ISR: return createLeaderAndIsrResponse(version);
            case STOP_REPLICA: return createStopReplicaResponse();
            case UPDATE_METADATA: return createUpdateMetadataResponse();
            case CONTROLLED_SHUTDOWN: return createControlledShutdownResponse();
            case OFFSET_COMMIT: return createOffsetCommitResponse();
            case OFFSET_FETCH: return createOffsetFetchResponse(version);
            case FIND_COORDINATOR: return createFindCoordinatorResponse(version);
            case JOIN_GROUP: return createJoinGroupResponse(version);
            case HEARTBEAT: return createHeartBeatResponse();
            case LEAVE_GROUP: return createLeaveGroupResponse();
            case SYNC_GROUP: return createSyncGroupResponse(version);
            case DESCRIBE_GROUPS: return createDescribeGroupResponse();
            case LIST_GROUPS: return createListGroupsResponse(version);
            case SASL_HANDSHAKE: return createSaslHandshakeResponse();
            case API_VERSIONS: return createApiVersionResponse();
            case CREATE_TOPICS: return createCreateTopicResponse();
            case DELETE_TOPICS: return createDeleteTopicsResponse();
            case DELETE_RECORDS: return createDeleteRecordsResponse();
            case INIT_PRODUCER_ID: return createInitPidResponse();
            case OFFSET_FOR_LEADER_EPOCH: return createLeaderEpochResponse();
            case ADD_PARTITIONS_TO_TXN: return createAddPartitionsToTxnResponse();
            case ADD_OFFSETS_TO_TXN: return createAddOffsetsToTxnResponse();
            case END_TXN: return createEndTxnResponse();
            case WRITE_TXN_MARKERS: return createWriteTxnMarkersResponse();
            case TXN_OFFSET_COMMIT: return createTxnOffsetCommitResponse();
            case DESCRIBE_ACLS: return createDescribeAclsResponse();
            case CREATE_ACLS: return createCreateAclsResponse();
            case DELETE_ACLS: return createDeleteAclsResponse(version);
            case DESCRIBE_CONFIGS: return createDescribeConfigsResponse(version);
            case ALTER_CONFIGS: return createAlterConfigsResponse();
            case ALTER_REPLICA_LOG_DIRS: return createAlterReplicaLogDirsResponse();
            case DESCRIBE_LOG_DIRS: return createDescribeLogDirsResponse();
            case SASL_AUTHENTICATE: return createSaslAuthenticateResponse();
            case CREATE_PARTITIONS: return createCreatePartitionsResponse();
            case CREATE_DELEGATION_TOKEN: return createCreateTokenResponse();
            case RENEW_DELEGATION_TOKEN: return createRenewTokenResponse();
            case EXPIRE_DELEGATION_TOKEN: return createExpireTokenResponse();
            case DESCRIBE_DELEGATION_TOKEN: return createDescribeTokenResponse();
            case DELETE_GROUPS: return createDeleteGroupsResponse();
            case ELECT_LEADERS: return createElectLeadersResponse();
            case INCREMENTAL_ALTER_CONFIGS: return createIncrementalAlterConfigsResponse();
            case ALTER_PARTITION_REASSIGNMENTS: return createAlterPartitionReassignmentsResponse();
            case LIST_PARTITION_REASSIGNMENTS: return createListPartitionReassignmentsResponse();
            case OFFSET_DELETE: return createOffsetDeleteResponse();
            case DESCRIBE_CLIENT_QUOTAS: return createDescribeClientQuotasResponse();
            case ALTER_CLIENT_QUOTAS: return createAlterClientQuotasResponse();
            case DESCRIBE_USER_SCRAM_CREDENTIALS: return createDescribeUserScramCredentialsResponse();
            case ALTER_USER_SCRAM_CREDENTIALS: return createAlterUserScramCredentialsResponse();
            case VOTE: return createVoteResponse();
            case BEGIN_QUORUM_EPOCH: return createBeginQuorumEpochResponse();
            case END_QUORUM_EPOCH: return createEndQuorumEpochResponse();
            case DESCRIBE_QUORUM: return createDescribeQuorumResponse();
            case ALTER_ISR: return createAlterIsrResponse();
            case UPDATE_FEATURES: return createUpdateFeaturesResponse();
            case ENVELOPE: return createEnvelopeResponse();
            case FETCH_SNAPSHOT: return createFetchSnapshotResponse();
            case DESCRIBE_CLUSTER: return createDescribeClusterResponse();
            case DESCRIBE_PRODUCERS: return createDescribeProducersResponse();
            case BROKER_REGISTRATION: return createBrokerRegistrationResponse();
            case BROKER_HEARTBEAT: return createBrokerHeartbeatResponse();
            case UNREGISTER_BROKER: return createUnregisterBrokerResponse();
            case DESCRIBE_TRANSACTIONS: return createDescribeTransactionsResponse();
            case LIST_TRANSACTIONS: return createListTransactionsResponse();
            case ALLOCATE_PRODUCER_IDS: return createAllocateProducerIdsResponse();
            default: throw new IllegalArgumentException("Unknown API key " + apikey);
        }
    }

    private FetchSnapshotRequest createFetchSnapshotRequest(short version) {
        FetchSnapshotRequestData data = new FetchSnapshotRequestData()
                .setClusterId("clusterId")
                .setTopics(singletonList(new FetchSnapshotRequestData.TopicSnapshot()
                        .setName("topic1")
                        .setPartitions(singletonList(new FetchSnapshotRequestData.PartitionSnapshot()
                                .setSnapshotId(new FetchSnapshotRequestData.SnapshotId()
                                        .setEndOffset(123L)
                                        .setEpoch(0))
                                .setPosition(123L)
                                .setPartition(0)
                                .setCurrentLeaderEpoch(1)))))
                .setMaxBytes(1000)
                .setReplicaId(2);
        return new FetchSnapshotRequest.Builder(data).build(version);
    }

    private FetchSnapshotResponse createFetchSnapshotResponse() {
        FetchSnapshotResponseData data = new FetchSnapshotResponseData()
                .setErrorCode(Errors.NONE.code())
                .setTopics(singletonList(new FetchSnapshotResponseData.TopicSnapshot()
                        .setName("topic1")
                        .setPartitions(singletonList(new FetchSnapshotResponseData.PartitionSnapshot()
                                .setErrorCode(Errors.NONE.code())
                                .setIndex(0)
                                .setCurrentLeader(new FetchSnapshotResponseData.LeaderIdAndEpoch()
                                        .setLeaderEpoch(0)
                                        .setLeaderId(1))
                                .setSnapshotId(new FetchSnapshotResponseData.SnapshotId()
                                        .setEndOffset(123L)
                                        .setEpoch(0))
                                .setPosition(234L)
                                .setSize(345L)
                                .setUnalignedRecords(MemoryRecords.withRecords(CompressionType.NONE, new SimpleRecord("blah".getBytes())))))))
                .setThrottleTimeMs(123);
        return new FetchSnapshotResponse(data);
    }

    private EnvelopeRequest createEnvelopeRequest(short version) {
        return new EnvelopeRequest.Builder(
                ByteBuffer.wrap("data".getBytes(StandardCharsets.UTF_8)),
                "principal".getBytes(StandardCharsets.UTF_8),
                "address".getBytes(StandardCharsets.UTF_8))
                .build(version);
    }

    private EnvelopeResponse createEnvelopeResponse() {
        EnvelopeResponseData data = new EnvelopeResponseData()
                .setResponseData(ByteBuffer.wrap("data".getBytes(StandardCharsets.UTF_8)))
                .setErrorCode(Errors.NONE.code());
        return new EnvelopeResponse(data);
    }

    private DescribeQuorumRequest createDescribeQuorumRequest(short version) {
        DescribeQuorumRequestData data = new DescribeQuorumRequestData()
                .setTopics(singletonList(new DescribeQuorumRequestData.TopicData()
                        .setPartitions(singletonList(new DescribeQuorumRequestData.PartitionData()
                                .setPartitionIndex(0)))
                        .setTopicName("topic1")));
        return new DescribeQuorumRequest.Builder(data).build(version);
    }

    private DescribeQuorumResponse createDescribeQuorumResponse() {
        DescribeQuorumResponseData data = new DescribeQuorumResponseData()
                .setErrorCode(Errors.NONE.code());
        return new DescribeQuorumResponse(data);
    }

    private EndQuorumEpochRequest createEndQuorumEpochRequest(short version) {
        EndQuorumEpochRequestData data = new EndQuorumEpochRequestData()
                .setClusterId("clusterId")
                .setTopics(singletonList(new EndQuorumEpochRequestData.TopicData()
                        .setPartitions(singletonList(new EndQuorumEpochRequestData.PartitionData()
                                .setLeaderEpoch(0)
                                .setLeaderId(1)
                                .setPartitionIndex(2)
                                .setPreferredSuccessors(asList(0, 1, 2))))
                        .setTopicName("topic1")));
        return new EndQuorumEpochRequest.Builder(data).build(version);
    }

    private EndQuorumEpochResponse createEndQuorumEpochResponse() {
        EndQuorumEpochResponseData data = new EndQuorumEpochResponseData()
                .setErrorCode(Errors.NONE.code())
                .setTopics(singletonList(new EndQuorumEpochResponseData.TopicData()
                        .setPartitions(singletonList(new EndQuorumEpochResponseData.PartitionData()
                                .setErrorCode(Errors.NONE.code())
                                .setLeaderEpoch(1)))
                        .setTopicName("topic1")));
        return new EndQuorumEpochResponse(data);
    }

    private BeginQuorumEpochRequest createBeginQuorumEpochRequest(short version) {
        BeginQuorumEpochRequestData data = new BeginQuorumEpochRequestData()
                .setClusterId("clusterId")
                .setTopics(singletonList(new BeginQuorumEpochRequestData.TopicData()
                        .setPartitions(singletonList(new BeginQuorumEpochRequestData.PartitionData()
                                .setLeaderEpoch(0)
                                .setLeaderId(1)
                                .setPartitionIndex(2)))));
        return new BeginQuorumEpochRequest.Builder(data).build(version);
    }

    private BeginQuorumEpochResponse createBeginQuorumEpochResponse() {
        BeginQuorumEpochResponseData data = new BeginQuorumEpochResponseData()
                .setErrorCode(Errors.NONE.code())
                .setTopics(singletonList(new BeginQuorumEpochResponseData.TopicData()
                        .setPartitions(singletonList(new BeginQuorumEpochResponseData.PartitionData()
                                .setErrorCode(Errors.NONE.code())
                                .setLeaderEpoch(0)
                                .setLeaderId(1)
                                .setPartitionIndex(2)))));
        return new BeginQuorumEpochResponse(data);
    }

    private VoteRequest createVoteRequest(short version) {
        VoteRequestData data = new VoteRequestData()
                .setClusterId("clusterId")
                .setTopics(singletonList(new VoteRequestData.TopicData()
                        .setPartitions(singletonList(new VoteRequestData.PartitionData()
                                .setPartitionIndex(0)
                                .setCandidateEpoch(1)
                                .setCandidateId(2)
                                .setLastOffset(3L)
                                .setLastOffsetEpoch(4)))
                        .setTopicName("topic1")));
        return new VoteRequest.Builder(data).build(version);
    }

    private VoteResponse createVoteResponse() {
        VoteResponseData data = new VoteResponseData()
                .setErrorCode(Errors.NONE.code())
                .setTopics(singletonList(new VoteResponseData.TopicData()
                        .setPartitions(singletonList(new VoteResponseData.PartitionData()
                                .setErrorCode(Errors.NONE.code())
                                .setLeaderEpoch(0)
                                .setPartitionIndex(1)
                                .setLeaderId(2)
                                .setVoteGranted(false)))));
        return new VoteResponse(data);
    }

    private AlterUserScramCredentialsRequest createAlterUserScramCredentialsRequest(short version) {
        AlterUserScramCredentialsRequestData data = new AlterUserScramCredentialsRequestData()
                .setDeletions(singletonList(new AlterUserScramCredentialsRequestData.ScramCredentialDeletion()
                        .setName("user1")
                        .setMechanism((byte) 0)))
                .setUpsertions(singletonList(new AlterUserScramCredentialsRequestData.ScramCredentialUpsertion()
                        .setName("user2")
                        .setIterations(1024)
                        .setMechanism((byte) 1)
                        .setSalt("salt".getBytes())));
        return new AlterUserScramCredentialsRequest.Builder(data).build(version);
    }

    private AlterUserScramCredentialsResponse createAlterUserScramCredentialsResponse() {
        AlterUserScramCredentialsResponseData data = new AlterUserScramCredentialsResponseData()
                .setResults(singletonList(new AlterUserScramCredentialsResponseData.AlterUserScramCredentialsResult()
                        .setErrorCode(Errors.NONE.code())
                        .setUser("user1")
                        .setErrorMessage("error message")));
        return new AlterUserScramCredentialsResponse(data);
    }

    private DescribeUserScramCredentialsRequest createDescribeUserScramCredentialsRequest(short version) {
        DescribeUserScramCredentialsRequestData data = new DescribeUserScramCredentialsRequestData()
                .setUsers(singletonList(new DescribeUserScramCredentialsRequestData.UserName()
                        .setName("user1")));
        return new DescribeUserScramCredentialsRequest.Builder(data).build(version);
    }

    private DescribeUserScramCredentialsResponse createDescribeUserScramCredentialsResponse() {
        DescribeUserScramCredentialsResponseData data = new DescribeUserScramCredentialsResponseData()
                .setResults(singletonList(new DescribeUserScramCredentialsResponseData.DescribeUserScramCredentialsResult()
                        .setUser("user1")
                        .setErrorCode(Errors.NONE.code())
                        .setErrorMessage("error message")
                        .setCredentialInfos(singletonList(new DescribeUserScramCredentialsResponseData.CredentialInfo()
                                .setIterations(1024)
                                .setMechanism((byte) 0)))))
                .setErrorCode(Errors.NONE.code())
                .setErrorMessage("error message")
                .setThrottleTimeMs(123);
        return new DescribeUserScramCredentialsResponse(data);
    }

    private AlterIsrRequest createAlterIsrRequest(short version) {
        AlterIsrRequestData data = new AlterIsrRequestData()
                .setBrokerEpoch(123L)
                .setBrokerId(1)
                .setTopics(singletonList(new AlterIsrRequestData.TopicData()
                        .setName("topic1")
                        .setPartitions(singletonList(new AlterIsrRequestData.PartitionData()
                                .setPartitionIndex(1)
                                .setCurrentIsrVersion(2)
                                .setLeaderEpoch(3)
                                .setNewIsr(asList(1, 2))))));
        return new AlterIsrRequest.Builder(data).build(version);
    }

    private AlterIsrResponse createAlterIsrResponse() {
        AlterIsrResponseData data = new AlterIsrResponseData()
                .setErrorCode(Errors.NONE.code())
                .setThrottleTimeMs(123)
                .setTopics(singletonList(new AlterIsrResponseData.TopicData()
                        .setName("topic1")
                        .setPartitions(singletonList(new AlterIsrResponseData.PartitionData()
                                .setCurrentIsrVersion(1)
                                .setIsr(asList(0, 1, 2))
                                .setErrorCode(Errors.NONE.code())
                                .setLeaderEpoch(2)
                                .setLeaderId(3)))));
        return new AlterIsrResponse(data);
    }

    private UpdateFeaturesRequest createUpdateFeaturesRequest(short version) {
        UpdateFeaturesRequestData.FeatureUpdateKeyCollection features = new UpdateFeaturesRequestData.FeatureUpdateKeyCollection();
        features.add(new UpdateFeaturesRequestData.FeatureUpdateKey()
                .setFeature("feature1")
                .setAllowDowngrade(false)
                .setMaxVersionLevel((short) 1));
        UpdateFeaturesRequestData data = new UpdateFeaturesRequestData()
                .setFeatureUpdates(features)
                .setTimeoutMs(123);
        return new UpdateFeaturesRequest.Builder(data).build(version);
    }

    private UpdateFeaturesResponse createUpdateFeaturesResponse() {
        UpdateFeaturesResponseData.UpdatableFeatureResultCollection results = new UpdateFeaturesResponseData.UpdatableFeatureResultCollection();
        results.add(new UpdateFeaturesResponseData.UpdatableFeatureResult()
                .setFeature("feature1")
                .setErrorCode(Errors.NONE.code())
                .setErrorMessage("error message"));
        UpdateFeaturesResponseData data = new UpdateFeaturesResponseData()
                .setErrorCode(Errors.NONE.code())
                .setThrottleTimeMs(123)
                .setResults(results)
                .setErrorMessage("error message");
        return new UpdateFeaturesResponse(data);
    }

    private AllocateProducerIdsRequest createAllocateProducerIdsRequest(short version) {
        AllocateProducerIdsRequestData data = new AllocateProducerIdsRequestData()
                .setBrokerEpoch(123L)
                .setBrokerId(2);
        return new AllocateProducerIdsRequest.Builder(data).build(version);
    }

    private AllocateProducerIdsResponse createAllocateProducerIdsResponse() {
        AllocateProducerIdsResponseData data = new AllocateProducerIdsResponseData()
                .setErrorCode(Errors.NONE.code())
                .setThrottleTimeMs(123)
                .setProducerIdLen(234)
                .setProducerIdStart(345L);
        return new AllocateProducerIdsResponse(data);
    }

    private DescribeLogDirsRequest createDescribeLogDirsRequest(short version) {
        DescribeLogDirsRequestData.DescribableLogDirTopicCollection topics = new DescribeLogDirsRequestData.DescribableLogDirTopicCollection();
        topics.add(new DescribeLogDirsRequestData.DescribableLogDirTopic()
                .setPartitions(asList(0, 1, 2))
                .setTopic("topic1"));
        DescribeLogDirsRequestData data = new DescribeLogDirsRequestData()
                .setTopics(topics);
        return new DescribeLogDirsRequest.Builder(data).build(version);
    }

    private DescribeLogDirsResponse createDescribeLogDirsResponse() {
        DescribeLogDirsResponseData data = new DescribeLogDirsResponseData()
                .setResults(singletonList(new DescribeLogDirsResponseData.DescribeLogDirsResult()
                        .setErrorCode(Errors.NONE.code())
                        .setLogDir("logdir")
                        .setTopics(singletonList(new DescribeLogDirsResponseData.DescribeLogDirsTopic()
                                .setName("topic1")
                                .setPartitions(singletonList(new DescribeLogDirsResponseData.DescribeLogDirsPartition()
                                        .setPartitionIndex(0)
                                        .setIsFutureKey(false)
                                        .setOffsetLag(123L)
                                        .setPartitionSize(234L)))))))
                .setThrottleTimeMs(123);
        return new DescribeLogDirsResponse(data);
    }

    private DeleteRecordsRequest createDeleteRecordsRequest(short version) {
        DeleteRecordsRequestData.DeleteRecordsTopic topic = new DeleteRecordsRequestData.DeleteRecordsTopic()
                .setName("topic1")
                .setPartitions(singletonList(new DeleteRecordsRequestData.DeleteRecordsPartition()
                        .setPartitionIndex(1)
                        .setOffset(123L)));
        DeleteRecordsRequestData data = new DeleteRecordsRequestData()
                .setTopics(singletonList(topic))
                .setTimeoutMs(123);
        return new DeleteRecordsRequest.Builder(data).build(version);
    }

    private DeleteRecordsResponse createDeleteRecordsResponse() {
        DeleteRecordsResponseData.DeleteRecordsTopicResultCollection topics = new DeleteRecordsResponseData.DeleteRecordsTopicResultCollection();
        DeleteRecordsResponseData.DeleteRecordsPartitionResultCollection partitions = new DeleteRecordsResponseData.DeleteRecordsPartitionResultCollection();
        partitions.add(new DeleteRecordsResponseData.DeleteRecordsPartitionResult()
                .setErrorCode(Errors.NONE.code())
                .setLowWatermark(123L)
                .setPartitionIndex(0));
        topics.add(new DeleteRecordsResponseData.DeleteRecordsTopicResult()
                .setName("topic1")
                .setPartitions(partitions));
        DeleteRecordsResponseData data = new DeleteRecordsResponseData()
                .setThrottleTimeMs(123)
                .setTopics(topics);
        return new DeleteRecordsResponse(data);
    }

    private DescribeClusterRequest createDescribeClusterRequest(short version) {
        return new DescribeClusterRequest.Builder(
                new DescribeClusterRequestData()
                        .setIncludeClusterAuthorizedOperations(true))
                .build(version);
    }

    private DescribeClusterResponse createDescribeClusterResponse() {
        return new DescribeClusterResponse(
                new DescribeClusterResponseData()
                        .setBrokers(new DescribeClusterBrokerCollection(
                                singletonList(new DescribeClusterBroker()
                                        .setBrokerId(1)
                                        .setHost("localhost")
                                        .setPort(9092)
                                        .setRack("rack1")).iterator()))
                        .setClusterId("clusterId")
                        .setControllerId(1)
                        .setClusterAuthorizedOperations(10));
    }

    private void checkOlderFetchVersions() {
        for (short version : FETCH.allVersions()) {
            if (version > 7) {
                checkErrorResponse(createFetchRequest(version), unknownServerException);
            }
            checkRequest(createFetchRequest(version));
            checkResponse(createFetchResponse(version >= 4), version);
        }
    }

    private void verifyDescribeConfigsResponse(DescribeConfigsResponse expected, DescribeConfigsResponse actual,
                                               short version) {
        for (Map.Entry<ConfigResource, DescribeConfigsResult> resource : expected.resultMap().entrySet()) {
            List<DescribeConfigsResourceResult> actualEntries = actual.resultMap().get(resource.getKey()).configs();
            List<DescribeConfigsResourceResult> expectedEntries = expected.resultMap().get(resource.getKey()).configs();
            assertEquals(expectedEntries.size(), actualEntries.size());
            for (int i = 0; i < actualEntries.size(); ++i) {
                DescribeConfigsResourceResult actualEntry = actualEntries.get(i);
                DescribeConfigsResourceResult expectedEntry = expectedEntries.get(i);
                assertEquals(expectedEntry.name(), actualEntry.name());
                assertEquals(expectedEntry.value(), actualEntry.value(),
                        "Non-matching values for " + actualEntry.name() + " in version " + version);
                assertEquals(expectedEntry.readOnly(), actualEntry.readOnly(),
                        "Non-matching readonly for " + actualEntry.name() + " in version " + version);
                assertEquals(expectedEntry.isSensitive(), actualEntry.isSensitive(),
                        "Non-matching isSensitive for " + actualEntry.name() + " in version " + version);
                if (version < 3) {
                    assertEquals(ConfigType.UNKNOWN.id(), actualEntry.configType(),
                            "Non-matching configType for " + actualEntry.name() + " in version " + version);
                } else {
                    assertEquals(expectedEntry.configType(), actualEntry.configType(),
                            "Non-matching configType for " + actualEntry.name() + " in version " + version);
                }
                if (version == 0) {
                    assertEquals(DescribeConfigsResponse.ConfigSource.STATIC_BROKER_CONFIG.id(), actualEntry.configSource(),
                            "Non matching configSource for " + actualEntry.name() + " in version " + version);
                } else {
                    assertEquals(expectedEntry.configSource(), actualEntry.configSource(),
                            "Non-matching configSource for " + actualEntry.name() + " in version " + version);
                }
            }
        }
    }

    private void checkDescribeConfigsResponseVersions() {
        for (short version : DESCRIBE_CONFIGS.allVersions()) {
            DescribeConfigsResponse response = createDescribeConfigsResponse(version);
            DescribeConfigsResponse deserialized = (DescribeConfigsResponse) AbstractResponse.parseResponse(DESCRIBE_CONFIGS,
                    response.serialize(version), version);
            verifyDescribeConfigsResponse(response, deserialized, version);
        }
    }

    private void checkErrorResponse(AbstractRequest req, Throwable e) {
        AbstractResponse response = req.getErrorResponse(e);
        checkResponse(response, req.version());
        Errors error = Errors.forException(e);
        Map<Errors, Integer> errorCounts = response.errorCounts();
        assertEquals(Collections.singleton(error), errorCounts.keySet(),
                "API Key " + req.apiKey().name + " v" + req.version() + " failed errorCounts test");
        assertTrue(errorCounts.get(error) > 0);
        if (e instanceof UnknownServerException) {
            String responseStr = response.toString();
            assertFalse(responseStr.contains(e.getMessage()),
                    String.format("Unknown message included in response for %s: %s ", req.apiKey(), responseStr));
        }
    }

    private void checkRequest(AbstractRequest req) {
        // Check that we can serialize, deserialize and serialize again
        // Check for equality of the ByteBuffer only if indicated (it is likely to fail if any of the fields
        // in the request is a HashMap with multiple elements since ordering of the elements may vary)
        try {
            ByteBuffer serializedBytes = req.serialize();
            AbstractRequest deserialized = AbstractRequest.parseRequest(req.apiKey(), req.version(), serializedBytes).request;
            ByteBuffer serializedBytes2 = deserialized.serialize();
            serializedBytes.rewind();
            assertEquals(serializedBytes, serializedBytes2, "Request " + req + "failed equality test");
        } catch (Exception e) {
            throw new RuntimeException("Failed to deserialize request " + req + " with type " + req.getClass(), e);
        }
    }

    private void checkResponse(AbstractResponse response, short version) {
        // Check that we can serialize, deserialize and serialize again
        // Check for equality and hashCode of the Struct only if indicated (it is likely to fail if any of the fields
        // in the response is a HashMap with multiple elements since ordering of the elements may vary)
        try {
            ByteBuffer serializedBytes = response.serialize(version);
            AbstractResponse deserialized = AbstractResponse.parseResponse(response.apiKey(), serializedBytes, version);
            ByteBuffer serializedBytes2 = deserialized.serialize(version);
            serializedBytes.rewind();
            assertEquals(serializedBytes, serializedBytes2, "Response " + response + "failed equality test");
        } catch (Exception e) {
            throw new RuntimeException("Failed to deserialize response " + response + " with type " + response.getClass(), e);
        }
    }

    private FindCoordinatorRequest createFindCoordinatorRequest(short version) {
        return new FindCoordinatorRequest.Builder(
                new FindCoordinatorRequestData()
                    .setKeyType(CoordinatorType.GROUP.id())
                    .setKey("test-group"))
                .build(version);
    }

    private FindCoordinatorRequest createBatchedFindCoordinatorRequest(List<String> coordinatorKeys, short version) {
        return new FindCoordinatorRequest.Builder(
                new FindCoordinatorRequestData()
                        .setKeyType(CoordinatorType.GROUP.id())
                        .setCoordinatorKeys(coordinatorKeys))
                .build(version);
    }

    private FindCoordinatorResponse createFindCoordinatorResponse(short version) {
        Node node = new Node(10, "host1", 2014);
        if (version < FindCoordinatorRequest.MIN_BATCHED_VERSION)
            return FindCoordinatorResponse.prepareOldResponse(Errors.NONE, node);
        else
            return FindCoordinatorResponse.prepareResponse(Errors.NONE, "group", node);
    }

    private FetchRequest createFetchRequest(short version, FetchMetadata metadata, List<TopicIdPartition> toForget) {
        LinkedHashMap<TopicPartition, FetchRequest.PartitionData> fetchData = new LinkedHashMap<>();
        fetchData.put(new TopicPartition("test1", 0),
                new FetchRequest.PartitionData(Uuid.randomUuid(), 100, -1L, 1000000, Optional.empty()));
        fetchData.put(new TopicPartition("test2", 0),
                new FetchRequest.PartitionData(Uuid.randomUuid(), 200, -1L, 1000000, Optional.empty()));
        return FetchRequest.Builder.forConsumer(version, 100, 100000, fetchData).
            metadata(metadata).setMaxBytes(1000).removed(toForget).build(version);
    }

    private FetchRequest createFetchRequest(short version, IsolationLevel isolationLevel) {
        LinkedHashMap<TopicPartition, FetchRequest.PartitionData> fetchData = new LinkedHashMap<>();
        fetchData.put(new TopicPartition("test1", 0),
                new FetchRequest.PartitionData(Uuid.randomUuid(), 100, -1L, 1000000, Optional.empty()));
        fetchData.put(new TopicPartition("test2", 0),
                new FetchRequest.PartitionData(Uuid.randomUuid(), 200, -1L, 1000000, Optional.empty()));
        return FetchRequest.Builder.forConsumer(version, 100, 100000, fetchData).
            isolationLevel(isolationLevel).setMaxBytes(1000).build(version);
    }

    private FetchRequest createFetchRequest(short version) {
        LinkedHashMap<TopicPartition, FetchRequest.PartitionData> fetchData = new LinkedHashMap<>();
        fetchData.put(new TopicPartition("test1", 0),
                new FetchRequest.PartitionData(Uuid.randomUuid(), 100, -1L, 1000000, Optional.empty()));
        fetchData.put(new TopicPartition("test2", 0),
                new FetchRequest.PartitionData(Uuid.randomUuid(), 200, -1L, 1000000, Optional.empty()));
        return FetchRequest.Builder.forConsumer(version, 100, 100000, fetchData).setMaxBytes(1000).build(version);
    }

    private FetchResponse createFetchResponse(Errors error, int sessionId) {
        return FetchResponse.parse(
            FetchResponse.of(error, 25, sessionId, new LinkedHashMap<>()).serialize(FETCH.latestVersion()), FETCH.latestVersion());
    }

    private FetchResponse createFetchResponse(int sessionId) {
        LinkedHashMap<TopicIdPartition, FetchResponseData.PartitionData> responseData = new LinkedHashMap<>();
        Map<String, Uuid> topicIds = new HashMap<>();
        topicIds.put("test", Uuid.randomUuid());
        MemoryRecords records = MemoryRecords.withRecords(CompressionType.NONE, new SimpleRecord("blah".getBytes()));
        responseData.put(new TopicIdPartition(topicIds.get("test"), new TopicPartition("test", 0)), new FetchResponseData.PartitionData()
                        .setPartitionIndex(0)
                        .setHighWatermark(1000000)
                        .setLogStartOffset(0)
                        .setRecords(records));
        List<FetchResponseData.AbortedTransaction> abortedTransactions = singletonList(
            new FetchResponseData.AbortedTransaction().setProducerId(234L).setFirstOffset(999L));
        responseData.put(new TopicIdPartition(topicIds.get("test"), new TopicPartition("test", 1)), new FetchResponseData.PartitionData()
                        .setPartitionIndex(1)
                        .setHighWatermark(1000000)
                        .setLogStartOffset(0)
                        .setAbortedTransactions(abortedTransactions));
        return FetchResponse.parse(FetchResponse.of(Errors.NONE, 25, sessionId,
            responseData).serialize(FETCH.latestVersion()), FETCH.latestVersion());
    }

    private FetchResponse createFetchResponse(boolean includeAborted) {
        LinkedHashMap<TopicIdPartition, FetchResponseData.PartitionData> responseData = new LinkedHashMap<>();
        Uuid topicId = Uuid.randomUuid();
        MemoryRecords records = MemoryRecords.withRecords(CompressionType.NONE, new SimpleRecord("blah".getBytes()));
        responseData.put(new TopicIdPartition(topicId, new TopicPartition("test", 0)), new FetchResponseData.PartitionData()
                        .setPartitionIndex(0)
                        .setHighWatermark(1000000)
                        .setLogStartOffset(0)
                        .setRecords(records));

        List<FetchResponseData.AbortedTransaction> abortedTransactions = emptyList();
        if (includeAborted) {
            abortedTransactions = singletonList(
                    new FetchResponseData.AbortedTransaction().setProducerId(234L).setFirstOffset(999L));
        }
        responseData.put(new TopicIdPartition(topicId, new TopicPartition("test", 1)), new FetchResponseData.PartitionData()
                        .setPartitionIndex(1)
                        .setHighWatermark(1000000)
                        .setLogStartOffset(0)
                        .setAbortedTransactions(abortedTransactions));
        return FetchResponse.parse(FetchResponse.of(Errors.NONE, 25, INVALID_SESSION_ID,
            responseData).serialize(FETCH.latestVersion()), FETCH.latestVersion());
    }

    private FetchResponse createFetchResponse(short version) {
        FetchResponseData data = new FetchResponseData();
        if (version > 0) {
            data.setThrottleTimeMs(345);
        }
        if (version > 6) {
            data.setErrorCode(Errors.NONE.code())
                    .setSessionId(123);
        }
        MemoryRecords records = MemoryRecords.withRecords(CompressionType.NONE, new SimpleRecord("blah".getBytes()));
        FetchResponseData.PartitionData partition = new FetchResponseData.PartitionData()
                .setPartitionIndex(0)
                .setErrorCode(Errors.NONE.code())
                .setHighWatermark(123L)
                .setRecords(records);
        if (version > 3) {
            partition.setLastStableOffset(234L);
        }
        if (version > 4) {
            partition.setLogStartOffset(456L);
        }
        if (version > 10) {
            partition.setPreferredReadReplica(1);
        }
        if (version > 11) {
            partition.setDivergingEpoch(new FetchResponseData.EpochEndOffset().setEndOffset(1L).setEpoch(2))
                    .setSnapshotId(new FetchResponseData.SnapshotId().setEndOffset(1L).setEndOffset(2))
                    .setCurrentLeader(new FetchResponseData.LeaderIdAndEpoch().setLeaderEpoch(1).setLeaderId(2));
        }
        FetchResponseData.FetchableTopicResponse response = new FetchResponseData.FetchableTopicResponse()
                .setTopic("topic")
                .setPartitions(singletonList(partition));
        if (version > 12) {
            response.setTopicId(Uuid.randomUuid());
        }
        data.setResponses(singletonList(response));
        return new FetchResponse(data);
    }

    private HeartbeatRequest createHeartBeatRequest(short version) {
        return new HeartbeatRequest.Builder(new HeartbeatRequestData()
                .setGroupId("group1")
                .setGenerationId(1)
                .setMemberId("consumer1")).build(version);
    }

    private HeartbeatResponse createHeartBeatResponse() {
        return new HeartbeatResponse(new HeartbeatResponseData().setErrorCode(Errors.NONE.code()));
    }

    private JoinGroupRequest createJoinGroupRequest(short version) {
        JoinGroupRequestData.JoinGroupRequestProtocolCollection protocols =
            new JoinGroupRequestData.JoinGroupRequestProtocolCollection(
                Collections.singleton(
                new JoinGroupRequestData.JoinGroupRequestProtocol()
                        .setName("consumer-range")
                        .setMetadata(new byte[0])).iterator()
        );

        JoinGroupRequestData data = new JoinGroupRequestData()
            .setGroupId("group1")
            .setSessionTimeoutMs(30000)
            .setMemberId("consumer1")
            .setProtocolType("consumer")
            .setProtocols(protocols);

        // v1 and above contains rebalance timeout
        if (version >= 1)
            data.setRebalanceTimeoutMs(60000);

        // v5 and above could set group instance id
        if (version >= 5)
            data.setGroupInstanceId("groupInstanceId");

        return new JoinGroupRequest.Builder(data).build(version);
    }

    private JoinGroupResponse createJoinGroupResponse(short version) {
        List<JoinGroupResponseData.JoinGroupResponseMember> members = new ArrayList<>();

        for (int i = 0; i < 2; i++) {
            JoinGroupResponseMember member = new JoinGroupResponseData.JoinGroupResponseMember()
                .setMemberId("consumer" + i)
                .setMetadata(new byte[0]);

            if (version >= 5)
                member.setGroupInstanceId("instance" + i);

            members.add(member);
        }

        JoinGroupResponseData data = new JoinGroupResponseData()
            .setErrorCode(Errors.NONE.code())
            .setGenerationId(1)
            .setProtocolType("consumer") // Added in v7 but ignorable
            .setProtocolName("range")
            .setLeader("leader")
            .setMemberId("consumer1")
            .setMembers(members);

        // v1 and above could set throttle time
        if (version >= 1)
            data.setThrottleTimeMs(1000);

        return new JoinGroupResponse(data);
    }

    private SyncGroupRequest createSyncGroupRequest(short version) {
        List<SyncGroupRequestAssignment> assignments = singletonList(
            new SyncGroupRequestAssignment()
                .setMemberId("member")
                .setAssignment(new byte[0])
        );

        SyncGroupRequestData data = new SyncGroupRequestData()
            .setGroupId("group1")
            .setGenerationId(1)
            .setMemberId("member")
            .setProtocolType("consumer") // Added in v5 but ignorable
            .setProtocolName("range")    // Added in v5 but ignorable
            .setAssignments(assignments);

        // v3 and above could set group instance id
        if (version >= 3)
            data.setGroupInstanceId("groupInstanceId");

        return new SyncGroupRequest.Builder(data).build(version);
    }

    private SyncGroupResponse createSyncGroupResponse(short version) {
        SyncGroupResponseData data = new SyncGroupResponseData()
            .setErrorCode(Errors.NONE.code())
            .setProtocolType("consumer") // Added in v5 but ignorable
            .setProtocolName("range")    // Added in v5 but ignorable
            .setAssignment(new byte[0]);

        // v1 and above could set throttle time
        if (version >= 1)
            data.setThrottleTimeMs(1000);

        return new SyncGroupResponse(data);
    }

    private ListGroupsRequest createListGroupsRequest(short version) {
        ListGroupsRequestData data = new ListGroupsRequestData();
        if (version >= 4)
            data.setStatesFilter(singletonList("Stable"));
        return new ListGroupsRequest.Builder(data).build(version);
    }

    private ListGroupsResponse createListGroupsResponse(short version) {
        ListGroupsResponseData.ListedGroup group = new ListGroupsResponseData.ListedGroup()
                .setGroupId("test-group")
                .setProtocolType("consumer");
        if (version >= 4)
            group.setGroupState("Stable");
        ListGroupsResponseData data = new ListGroupsResponseData()
                .setErrorCode(Errors.NONE.code())
                .setGroups(singletonList(group));
        return new ListGroupsResponse(data);
    }

    private DescribeGroupsRequest createDescribeGroupRequest(short version) {
        return new DescribeGroupsRequest.Builder(
            new DescribeGroupsRequestData()
                .setGroups(singletonList("test-group"))).build(version);
    }

    private DescribeGroupsResponse createDescribeGroupResponse() {
        String clientId = "consumer-1";
        String clientHost = "localhost";
        DescribeGroupsResponseData describeGroupsResponseData = new DescribeGroupsResponseData();
        DescribeGroupsResponseData.DescribedGroupMember member = DescribeGroupsResponse.groupMember("memberId", null,
                clientId, clientHost, new byte[0], new byte[0]);
        DescribedGroup metadata = DescribeGroupsResponse.groupMetadata("test-group",
                Errors.NONE,
                "STABLE",
                "consumer",
                "roundrobin",
                singletonList(member),
                DescribeGroupsResponse.AUTHORIZED_OPERATIONS_OMITTED);
        describeGroupsResponseData.groups().add(metadata);
        return new DescribeGroupsResponse(describeGroupsResponseData);
    }

    private LeaveGroupRequest createLeaveGroupRequest(short version) {
        return new LeaveGroupRequest.Builder("group1", singletonList(new MemberIdentity().setMemberId("consumer1")))
                .build(version);
    }

    private LeaveGroupResponse createLeaveGroupResponse() {
        return new LeaveGroupResponse(new LeaveGroupResponseData().setErrorCode(Errors.NONE.code()));
    }

    private DeleteGroupsRequest createDeleteGroupsRequest(short version) {
        return new DeleteGroupsRequest.Builder(
            new DeleteGroupsRequestData()
                .setGroupsNames(singletonList("test-group"))
        ).build(version);
    }

    private DeleteGroupsResponse createDeleteGroupsResponse() {
        DeletableGroupResultCollection result = new DeletableGroupResultCollection();
        result.add(new DeletableGroupResult()
                       .setGroupId("test-group")
                       .setErrorCode(Errors.NONE.code()));
        return new DeleteGroupsResponse(
            new DeleteGroupsResponseData()
                .setResults(result)
        );
    }

    private ListOffsetsRequest createListOffsetRequest(short version) {
        if (version == 0) {
            ListOffsetsTopic topic = new ListOffsetsTopic()
                    .setName("test")
                    .setPartitions(singletonList(new ListOffsetsPartition()
                            .setPartitionIndex(0)
                            .setTimestamp(1000000L)
                            .setMaxNumOffsets(10)
                            .setCurrentLeaderEpoch(5)));
            return ListOffsetsRequest.Builder
                    .forConsumer(false, IsolationLevel.READ_UNCOMMITTED, false)
                    .setTargetTimes(singletonList(topic))
                    .build(version);
        } else if (version == 1) {
            ListOffsetsTopic topic = new ListOffsetsTopic()
                    .setName("test")
                    .setPartitions(singletonList(new ListOffsetsPartition()
                            .setPartitionIndex(0)
                            .setTimestamp(1000000L)
                            .setCurrentLeaderEpoch(5)));
            return ListOffsetsRequest.Builder
                    .forConsumer(true, IsolationLevel.READ_UNCOMMITTED, false)
                    .setTargetTimes(singletonList(topic))
                    .build(version);
        } else if (version >= 2 && version <= LIST_OFFSETS.latestVersion()) {
            ListOffsetsPartition partition = new ListOffsetsPartition()
                    .setPartitionIndex(0)
                    .setTimestamp(1000000L)
                    .setCurrentLeaderEpoch(5);

            ListOffsetsTopic topic = new ListOffsetsTopic()
                    .setName("test")
                    .setPartitions(singletonList(partition));
            return ListOffsetsRequest.Builder
                    .forConsumer(true, IsolationLevel.READ_COMMITTED, false)
                    .setTargetTimes(singletonList(topic))
                    .build(version);
        } else {
            throw new IllegalArgumentException("Illegal ListOffsetRequest version " + version);
        }
    }

    private ListOffsetsResponse createListOffsetResponse(short version) {
        if (version == 0) {
            ListOffsetsResponseData data = new ListOffsetsResponseData()
                    .setTopics(singletonList(new ListOffsetsTopicResponse()
                            .setName("test")
                            .setPartitions(singletonList(new ListOffsetsPartitionResponse()
                                    .setPartitionIndex(0)
                                    .setErrorCode(Errors.NONE.code())
                                    .setOldStyleOffsets(singletonList(100L))))));
            return new ListOffsetsResponse(data);
        } else if (version >= 1 && version <= LIST_OFFSETS.latestVersion()) {
            ListOffsetsPartitionResponse partition = new ListOffsetsPartitionResponse()
                    .setPartitionIndex(0)
                    .setErrorCode(Errors.NONE.code())
                    .setTimestamp(10000L)
                    .setOffset(100L);
            if (version >= 4) {
                partition.setLeaderEpoch(27);
            }
            ListOffsetsResponseData data = new ListOffsetsResponseData()
                    .setTopics(singletonList(new ListOffsetsTopicResponse()
                            .setName("test")
                            .setPartitions(singletonList(partition))));
            return new ListOffsetsResponse(data);
        } else {
            throw new IllegalArgumentException("Illegal ListOffsetResponse version " + version);
        }
    }

    private MetadataRequest createMetadataRequest(short version, List<String> topics) {
        return new MetadataRequest.Builder(topics, true).build(version);
    }

    private MetadataResponse createMetadataResponse() {
        Node node = new Node(1, "host1", 1001);
        List<Integer> replicas = singletonList(node.id());
        List<Integer> isr = singletonList(node.id());
        List<Integer> offlineReplicas = emptyList();

        List<MetadataResponse.TopicMetadata> allTopicMetadata = new ArrayList<>();
        allTopicMetadata.add(new MetadataResponse.TopicMetadata(Errors.NONE, "__consumer_offsets", true,
                singletonList(new MetadataResponse.PartitionMetadata(Errors.NONE,
                        new TopicPartition("__consumer_offsets", 1),
                        Optional.of(node.id()), Optional.of(5), replicas, isr, offlineReplicas))));
        allTopicMetadata.add(new MetadataResponse.TopicMetadata(Errors.LEADER_NOT_AVAILABLE, "topic2", false,
                emptyList()));
        allTopicMetadata.add(new MetadataResponse.TopicMetadata(Errors.NONE, "topic3", false,
                singletonList(new MetadataResponse.PartitionMetadata(Errors.LEADER_NOT_AVAILABLE,
                    new TopicPartition("topic3", 0), Optional.empty(),
                    Optional.empty(), replicas, isr, offlineReplicas))));

        return RequestTestUtils.metadataResponse(singletonList(node), null, MetadataResponse.NO_CONTROLLER_ID, allTopicMetadata);
    }

    private OffsetCommitRequest createOffsetCommitRequest(short version) {
        return new OffsetCommitRequest.Builder(new OffsetCommitRequestData()
                .setGroupId("group1")
                .setMemberId("consumer1")
                .setGroupInstanceId(null)
                .setGenerationId(100)
                .setTopics(singletonList(
                        new OffsetCommitRequestData.OffsetCommitRequestTopic()
                                .setName("test")
                                .setPartitions(asList(
                                        new OffsetCommitRequestData.OffsetCommitRequestPartition()
                                                .setPartitionIndex(0)
                                                .setCommittedOffset(100)
                                                .setCommittedLeaderEpoch(RecordBatch.NO_PARTITION_LEADER_EPOCH)
                                                .setCommittedMetadata(""),
                                        new OffsetCommitRequestData.OffsetCommitRequestPartition()
                                                .setPartitionIndex(1)
                                                .setCommittedOffset(200)
                                                .setCommittedLeaderEpoch(RecordBatch.NO_PARTITION_LEADER_EPOCH)
                                                .setCommittedMetadata(null)
                                ))
                ))
        ).build(version);
    }

    private OffsetCommitResponse createOffsetCommitResponse() {
        return new OffsetCommitResponse(new OffsetCommitResponseData()
                .setTopics(singletonList(
                        new OffsetCommitResponseData.OffsetCommitResponseTopic()
                                .setName("test")
                                .setPartitions(singletonList(
                                        new OffsetCommitResponseData.OffsetCommitResponsePartition()
                                                .setPartitionIndex(0)
                                                .setErrorCode(Errors.NONE.code())
                                ))
                ))
        );
    }

    private OffsetFetchRequest createOffsetFetchRequest(short version, boolean requireStable) {
        if (version < 8) {
            return new OffsetFetchRequest.Builder(
                "group1",
                requireStable,
                singletonList(new TopicPartition("test11", 1)),
                false)
                .build(version);
        }
        return new OffsetFetchRequest.Builder(
                Collections.singletonMap(
                "group1",
                singletonList(new TopicPartition("test11", 1))),
            requireStable,
            false)
            .build(version);
    }

    private OffsetFetchRequest createOffsetFetchRequestWithMultipleGroups(short version, boolean requireStable) {
        Map<String, List<TopicPartition>> groupToPartitionMap = new HashMap<>();
        List<TopicPartition> topic1 = singletonList(
            new TopicPartition("topic1", 0));
        List<TopicPartition> topic2 = asList(
            new TopicPartition("topic1", 0),
            new TopicPartition("topic2", 0),
            new TopicPartition("topic2", 1));
        List<TopicPartition> topic3 = asList(
            new TopicPartition("topic1", 0),
            new TopicPartition("topic2", 0),
            new TopicPartition("topic2", 1),
            new TopicPartition("topic3", 0),
            new TopicPartition("topic3", 1),
            new TopicPartition("topic3", 2));
        groupToPartitionMap.put("group1", topic1);
        groupToPartitionMap.put("group2", topic2);
        groupToPartitionMap.put("group3", topic3);
        groupToPartitionMap.put("group4", null);
        groupToPartitionMap.put("group5", null);

        return new OffsetFetchRequest.Builder(
            groupToPartitionMap,
            requireStable,
            false
        ).build(version);
    }

    private OffsetFetchRequest createOffsetFetchRequestForAllPartition(short version, boolean requireStable) {
        if (version < 8) {
            return new OffsetFetchRequest.Builder(
                "group1",
                requireStable,
                null,
                false)
                .build(version);
        }
        return new OffsetFetchRequest.Builder(
            Collections.singletonMap(
                "group1", null),
            requireStable,
            false)
            .build(version);
    }

    private OffsetFetchResponse createOffsetFetchResponse(short version) {
        Map<TopicPartition, OffsetFetchResponse.PartitionData> responseData = new HashMap<>();
        responseData.put(new TopicPartition("test", 0), new OffsetFetchResponse.PartitionData(
            100L, Optional.empty(), "", Errors.NONE));
        responseData.put(new TopicPartition("test", 1), new OffsetFetchResponse.PartitionData(
            100L, Optional.of(10), null, Errors.NONE));
        if (version < 8) {
            return new OffsetFetchResponse(Errors.NONE, responseData);
        }
        int throttleMs = 10;
        return new OffsetFetchResponse(throttleMs, Collections.singletonMap("group1", Errors.NONE),
            Collections.singletonMap("group1", responseData));
    }

    private ProduceRequest createProduceRequest(short version) {
        if (version < 2) {
            MemoryRecords records = MemoryRecords.withRecords(CompressionType.NONE, new SimpleRecord("blah".getBytes()));
            ProduceRequestData data = new ProduceRequestData()
                    .setAcks((short) -1)
                    .setTimeoutMs(123)
                    .setTopicData(new ProduceRequestData.TopicProduceDataCollection(singletonList(
                            new ProduceRequestData.TopicProduceData()
                                    .setName("topic1")
                                    .setPartitionData(singletonList(new ProduceRequestData.PartitionProduceData()
                                            .setIndex(1)
                                            .setRecords(records)))).iterator()));
            return new ProduceRequest.Builder(version, version, data).build(version);
        }
        byte magic = version == 2 ? RecordBatch.MAGIC_VALUE_V1 : RecordBatch.MAGIC_VALUE_V2;
        MemoryRecords records = MemoryRecords.withRecords(magic, CompressionType.NONE, new SimpleRecord("woot".getBytes()));
        return ProduceRequest.forMagic(magic,
                new ProduceRequestData()
                        .setTopicData(new ProduceRequestData.TopicProduceDataCollection(singletonList(
                                new ProduceRequestData.TopicProduceData()
                                        .setName("test")
                                        .setPartitionData(singletonList(new ProduceRequestData.PartitionProduceData()
                                                .setIndex(0)
                                                .setRecords(records)))).iterator()))
                        .setAcks((short) 1)
                        .setTimeoutMs(5000)
                        .setTransactionalId(version >= 3 ? "transactionalId" : null))
                .build(version);
    }

    @SuppressWarnings("deprecation")
    private ProduceResponse createProduceResponse() {
        Map<TopicPartition, ProduceResponse.PartitionResponse> responseData = new HashMap<>();
        responseData.put(new TopicPartition("test", 0), new ProduceResponse.PartitionResponse(Errors.NONE,
                10000, RecordBatch.NO_TIMESTAMP, 100));
        return new ProduceResponse(responseData, 0);
    }

    @SuppressWarnings("deprecation")
    private ProduceResponse createProduceResponseWithErrorMessage() {
        Map<TopicPartition, ProduceResponse.PartitionResponse> responseData = new HashMap<>();
        responseData.put(new TopicPartition("test", 0), new ProduceResponse.PartitionResponse(Errors.NONE,
                10000, RecordBatch.NO_TIMESTAMP, 100, singletonList(new ProduceResponse.RecordError(0, "error message")),
                "global error message"));
        return new ProduceResponse(responseData, 0);
    }

    private StopReplicaRequest createStopReplicaRequest(short version, boolean deletePartitions) {
        List<StopReplicaTopicState> topicStates = new ArrayList<>();
        StopReplicaTopicState topic1 = new StopReplicaTopicState()
            .setTopicName("topic1")
            .setPartitionStates(singletonList(new StopReplicaPartitionState()
                .setPartitionIndex(0)
                .setLeaderEpoch(1)
                .setDeletePartition(deletePartitions)));
        topicStates.add(topic1);
        StopReplicaTopicState topic2 = new StopReplicaTopicState()
            .setTopicName("topic2")
            .setPartitionStates(singletonList(new StopReplicaPartitionState()
                .setPartitionIndex(1)
                .setLeaderEpoch(2)
                .setDeletePartition(deletePartitions)));
        topicStates.add(topic2);

        return new StopReplicaRequest.Builder(version, 0, 1, 0,
            deletePartitions, topicStates).build(version);
    }

    private StopReplicaResponse createStopReplicaResponse() {
        List<StopReplicaResponseData.StopReplicaPartitionError> partitions = new ArrayList<>();
        partitions.add(new StopReplicaResponseData.StopReplicaPartitionError()
            .setTopicName("test")
            .setPartitionIndex(0)
            .setErrorCode(Errors.NONE.code()));
        return new StopReplicaResponse(new StopReplicaResponseData()
            .setErrorCode(Errors.NONE.code())
            .setPartitionErrors(partitions));
    }

    private ControlledShutdownRequest createControlledShutdownRequest(short version) {
        ControlledShutdownRequestData data = new ControlledShutdownRequestData()
                .setBrokerId(10)
                .setBrokerEpoch(0L);
        return new ControlledShutdownRequest.Builder(
                data,
                CONTROLLED_SHUTDOWN.latestVersion()).build(version);
    }

    private ControlledShutdownResponse createControlledShutdownResponse() {
        RemainingPartition p1 = new RemainingPartition()
                .setTopicName("test2")
                .setPartitionIndex(5);
        RemainingPartition p2 = new RemainingPartition()
                .setTopicName("test1")
                .setPartitionIndex(10);
        RemainingPartitionCollection pSet = new RemainingPartitionCollection();
        pSet.add(p1);
        pSet.add(p2);
        ControlledShutdownResponseData data = new ControlledShutdownResponseData()
                .setErrorCode(Errors.NONE.code())
                .setRemainingPartitions(pSet);
        return new ControlledShutdownResponse(data);
    }

    private LeaderAndIsrRequest createLeaderAndIsrRequest(short version) {
        List<LeaderAndIsrPartitionState> partitionStates = new ArrayList<>();
        List<Integer> isr = asList(1, 2);
        List<Integer> replicas = asList(1, 2, 3, 4);
        partitionStates.add(new LeaderAndIsrPartitionState()
            .setTopicName("topic5")
            .setPartitionIndex(105)
            .setControllerEpoch(0)
            .setLeader(2)
            .setLeaderEpoch(1)
            .setIsr(isr)
            .setZkVersion(2)
            .setReplicas(replicas)
            .setIsNew(false));
        partitionStates.add(new LeaderAndIsrPartitionState()
            .setTopicName("topic5")
            .setPartitionIndex(1)
            .setControllerEpoch(1)
            .setLeader(1)
            .setLeaderEpoch(1)
            .setIsr(isr)
            .setZkVersion(2)
            .setReplicas(replicas)
            .setIsNew(false));
        partitionStates.add(new LeaderAndIsrPartitionState()
            .setTopicName("topic20")
            .setPartitionIndex(1)
            .setControllerEpoch(1)
            .setLeader(0)
            .setLeaderEpoch(1)
            .setIsr(isr)
            .setZkVersion(2)
            .setReplicas(replicas)
            .setIsNew(false));

        Set<Node> leaders = Utils.mkSet(
                new Node(0, "test0", 1223),
                new Node(1, "test1", 1223)
        );

        Map<String, Uuid> topicIds = new HashMap<>();
        topicIds.put("topic5", Uuid.randomUuid());
        topicIds.put("topic20", Uuid.randomUuid());

        return new LeaderAndIsrRequest.Builder(version, 1, 10, 0,
                partitionStates, topicIds, leaders).build();
    }

    private LeaderAndIsrResponse createLeaderAndIsrResponse(short version) {
        if (version < 5) {
            List<LeaderAndIsrResponseData.LeaderAndIsrPartitionError> partitions = new ArrayList<>();
            partitions.add(new LeaderAndIsrResponseData.LeaderAndIsrPartitionError()
                    .setTopicName("test")
                    .setPartitionIndex(0)
                    .setErrorCode(Errors.NONE.code()));
            return new LeaderAndIsrResponse(new LeaderAndIsrResponseData()
                    .setErrorCode(Errors.NONE.code())
                    .setPartitionErrors(partitions), version);
        } else {
            List<LeaderAndIsrResponseData.LeaderAndIsrPartitionError> partition = singletonList(
                    new LeaderAndIsrResponseData.LeaderAndIsrPartitionError()
                    .setPartitionIndex(0)
                    .setErrorCode(Errors.NONE.code()));
            LeaderAndIsrTopicErrorCollection topics = new LeaderAndIsrTopicErrorCollection();
            topics.add(new LeaderAndIsrResponseData.LeaderAndIsrTopicError()
                    .setTopicId(Uuid.randomUuid())
                    .setPartitionErrors(partition));
            return new LeaderAndIsrResponse(new LeaderAndIsrResponseData()
                    .setTopics(topics), version);
        }
    }

    private UpdateMetadataRequest createUpdateMetadataRequest(short version, String rack) {
        List<UpdateMetadataPartitionState> partitionStates = new ArrayList<>();
        List<Integer> isr = asList(1, 2);
        List<Integer> replicas = asList(1, 2, 3, 4);
        List<Integer> offlineReplicas = emptyList();
        partitionStates.add(new UpdateMetadataPartitionState()
            .setTopicName("topic5")
            .setPartitionIndex(105)
            .setControllerEpoch(0)
            .setLeader(2)
            .setLeaderEpoch(1)
            .setIsr(isr)
            .setZkVersion(2)
            .setReplicas(replicas)
            .setOfflineReplicas(offlineReplicas));
        partitionStates.add(new UpdateMetadataPartitionState()
                .setTopicName("topic5")
                .setPartitionIndex(1)
                .setControllerEpoch(1)
                .setLeader(1)
                .setLeaderEpoch(1)
                .setIsr(isr)
                .setZkVersion(2)
                .setReplicas(replicas)
                .setOfflineReplicas(offlineReplicas));
        partitionStates.add(new UpdateMetadataPartitionState()
                .setTopicName("topic20")
                .setPartitionIndex(1)
                .setControllerEpoch(1)
                .setLeader(0)
                .setLeaderEpoch(1)
                .setIsr(isr)
                .setZkVersion(2)
                .setReplicas(replicas)
                .setOfflineReplicas(offlineReplicas));

        Map<String, Uuid> topicIds = new HashMap<>();
        if (version > 6) {
            topicIds.put("topic5", Uuid.randomUuid());
            topicIds.put("topic20", Uuid.randomUuid());
        }

        SecurityProtocol plaintext = SecurityProtocol.PLAINTEXT;
        List<UpdateMetadataEndpoint> endpoints1 = new ArrayList<>();
        endpoints1.add(new UpdateMetadataEndpoint()
            .setHost("host1")
            .setPort(1223)
            .setSecurityProtocol(plaintext.id)
            .setListener(ListenerName.forSecurityProtocol(plaintext).value()));

        List<UpdateMetadataEndpoint> endpoints2 = new ArrayList<>();
        endpoints2.add(new UpdateMetadataEndpoint()
            .setHost("host1")
            .setPort(1244)
            .setSecurityProtocol(plaintext.id)
            .setListener(ListenerName.forSecurityProtocol(plaintext).value()));
        if (version > 0) {
            SecurityProtocol ssl = SecurityProtocol.SSL;
            endpoints2.add(new UpdateMetadataEndpoint()
                .setHost("host2")
                .setPort(1234)
                .setSecurityProtocol(ssl.id)
                .setListener(ListenerName.forSecurityProtocol(ssl).value()));
            endpoints2.add(new UpdateMetadataEndpoint()
                .setHost("host2")
                .setPort(1334)
                .setSecurityProtocol(ssl.id));
            if (version >= 3)
                endpoints2.get(1).setListener("CLIENT");
        }

        List<UpdateMetadataBroker> liveBrokers = asList(
            new UpdateMetadataBroker()
                .setId(0)
                .setEndpoints(endpoints1)
                .setRack(rack),
            new UpdateMetadataBroker()
                .setId(1)
                .setEndpoints(endpoints2)
                .setRack(rack)
        );
        return new UpdateMetadataRequest.Builder(version, 1, 10, 0, partitionStates,
            liveBrokers, topicIds).build();
    }

    private UpdateMetadataResponse createUpdateMetadataResponse() {
        return new UpdateMetadataResponse(new UpdateMetadataResponseData().setErrorCode(Errors.NONE.code()));
    }

    private SaslHandshakeRequest createSaslHandshakeRequest(short version) {
        return new SaslHandshakeRequest.Builder(
                new SaslHandshakeRequestData().setMechanism("PLAIN")).build(version);
    }

    private SaslHandshakeResponse createSaslHandshakeResponse() {
        return new SaslHandshakeResponse(
                new SaslHandshakeResponseData()
                    .setErrorCode(Errors.NONE.code()).setMechanisms(singletonList("GSSAPI")));
    }

    private SaslAuthenticateRequest createSaslAuthenticateRequest(short version) {
        SaslAuthenticateRequestData data = new SaslAuthenticateRequestData().setAuthBytes(new byte[0]);
        return new SaslAuthenticateRequest(data, version);
    }

    private SaslAuthenticateResponse createSaslAuthenticateResponse() {
        SaslAuthenticateResponseData data = new SaslAuthenticateResponseData()
                .setErrorCode(Errors.NONE.code())
                .setAuthBytes(new byte[0])
                .setSessionLifetimeMs(Long.MAX_VALUE);
        return new SaslAuthenticateResponse(data);
    }

    private ApiVersionsRequest createApiVersionRequest(short version) {
        return new ApiVersionsRequest.Builder().build(version);
    }

    private ApiVersionsResponse createApiVersionResponse() {
        ApiVersionCollection apiVersions = new ApiVersionCollection();
        apiVersions.add(new ApiVersion()
            .setApiKey((short) 0)
            .setMinVersion((short) 0)
            .setMaxVersion((short) 2));

        return new ApiVersionsResponse(new ApiVersionsResponseData()
            .setErrorCode(Errors.NONE.code())
            .setThrottleTimeMs(0)
            .setApiKeys(apiVersions));
    }

    private CreateTopicsRequest createCreateTopicRequest(short version) {
        return createCreateTopicRequest(version, version >= 1);
    }

    private CreateTopicsRequest createCreateTopicRequest(short version, boolean validateOnly) {
        CreateTopicsRequestData data = new CreateTopicsRequestData()
            .setTimeoutMs(123)
            .setValidateOnly(validateOnly);
        data.topics().add(new CreatableTopic()
            .setNumPartitions(3)
            .setReplicationFactor((short) 5));

        CreatableTopic topic2 = new CreatableTopic();
        data.topics().add(topic2);
        topic2.assignments().add(new CreatableReplicaAssignment()
            .setPartitionIndex(0)
            .setBrokerIds(asList(1, 2, 3)));
        topic2.assignments().add(new CreatableReplicaAssignment()
            .setPartitionIndex(1)
            .setBrokerIds(asList(2, 3, 4)));
        topic2.configs().add(new CreateableTopicConfig()
            .setName("config1").setValue("value1"));

        return new CreateTopicsRequest.Builder(data).build(version);
    }

    private CreateTopicsResponse createCreateTopicResponse() {
        CreateTopicsResponseData data = new CreateTopicsResponseData();
        data.topics().add(new CreatableTopicResult()
            .setName("t1")
            .setErrorCode(Errors.INVALID_TOPIC_EXCEPTION.code())
            .setErrorMessage(null));
        data.topics().add(new CreatableTopicResult()
            .setName("t2")
            .setErrorCode(Errors.LEADER_NOT_AVAILABLE.code())
            .setErrorMessage("Leader with id 5 is not available."));
        data.topics().add(new CreatableTopicResult()
            .setName("t3")
            .setErrorCode(Errors.NONE.code())
            .setNumPartitions(1)
            .setReplicationFactor((short) 2)
            .setConfigs(singletonList(new CreatableTopicConfigs()
                .setName("min.insync.replicas")
                .setValue("2"))));
        return new CreateTopicsResponse(data);
    }

    private DeleteTopicsRequest createDeleteTopicsRequest(short version) {
        return new DeleteTopicsRequest.Builder(new DeleteTopicsRequestData()
            .setTopicNames(asList("my_t1", "my_t2"))
            .setTimeoutMs(1000)
        ).build(version);
    }

    private DeleteTopicsResponse createDeleteTopicsResponse() {
        DeleteTopicsResponseData data = new DeleteTopicsResponseData();
        data.responses().add(new DeletableTopicResult()
            .setName("t1")
            .setErrorCode(Errors.INVALID_TOPIC_EXCEPTION.code())
            .setErrorMessage("Error Message"));
        data.responses().add(new DeletableTopicResult()
            .setName("t2")
            .setErrorCode(Errors.TOPIC_AUTHORIZATION_FAILED.code())
            .setErrorMessage("Error Message"));
        data.responses().add(new DeletableTopicResult()
            .setName("t3")
            .setErrorCode(Errors.NOT_CONTROLLER.code()));
        data.responses().add(new DeletableTopicResult()
                .setName("t4")
                .setErrorCode(Errors.NONE.code()));
        return new DeleteTopicsResponse(data);
    }

    private InitProducerIdRequest createInitPidRequest(short version) {
        InitProducerIdRequestData requestData = new InitProducerIdRequestData()
                .setTransactionalId(null)
                .setTransactionTimeoutMs(100);
        return new InitProducerIdRequest.Builder(requestData).build(version);
    }

    private InitProducerIdResponse createInitPidResponse() {
        InitProducerIdResponseData responseData = new InitProducerIdResponseData()
                .setErrorCode(Errors.NONE.code())
                .setProducerEpoch((short) 3)
                .setProducerId(3332)
                .setThrottleTimeMs(0);
        return new InitProducerIdResponse(responseData);
    }

    private OffsetForLeaderTopicCollection createOffsetForLeaderTopicCollection() {
        OffsetForLeaderTopicCollection topics = new OffsetForLeaderTopicCollection();
        topics.add(new OffsetForLeaderTopic()
            .setTopic("topic1")
            .setPartitions(asList(
                new OffsetForLeaderPartition()
                    .setPartition(0)
                    .setLeaderEpoch(1)
                    .setCurrentLeaderEpoch(0),
                new OffsetForLeaderPartition()
                    .setPartition(1)
                    .setLeaderEpoch(1)
                    .setCurrentLeaderEpoch(0))));
        topics.add(new OffsetForLeaderTopic()
            .setTopic("topic2")
            .setPartitions(singletonList(
                new OffsetForLeaderPartition()
                    .setPartition(2)
                    .setLeaderEpoch(3)
                    .setCurrentLeaderEpoch(RecordBatch.NO_PARTITION_LEADER_EPOCH))));
        return topics;
    }

    private OffsetsForLeaderEpochRequest createLeaderEpochRequestForConsumer() {
        OffsetForLeaderTopicCollection epochs = createOffsetForLeaderTopicCollection();
        return OffsetsForLeaderEpochRequest.Builder.forConsumer(epochs).build();
    }

    private OffsetsForLeaderEpochRequest createLeaderEpochRequestForReplica(short version, int replicaId) {
        OffsetForLeaderTopicCollection epochs = createOffsetForLeaderTopicCollection();
        return OffsetsForLeaderEpochRequest.Builder.forFollower(version, epochs, replicaId).build();
    }

    private OffsetsForLeaderEpochResponse createLeaderEpochResponse() {
        OffsetForLeaderEpochResponseData data = new OffsetForLeaderEpochResponseData();
        data.topics().add(new OffsetForLeaderTopicResult()
            .setTopic("topic1")
            .setPartitions(asList(
                new EpochEndOffset()
                    .setPartition(0)
                    .setErrorCode(Errors.NONE.code())
                    .setLeaderEpoch(1)
                    .setEndOffset(0),
                new EpochEndOffset()
                    .setPartition(1)
                    .setErrorCode(Errors.NONE.code())
                    .setLeaderEpoch(1)
                    .setEndOffset(1))));
        data.topics().add(new OffsetForLeaderTopicResult()
            .setTopic("topic2")
            .setPartitions(singletonList(
                new EpochEndOffset()
                    .setPartition(2)
                    .setErrorCode(Errors.NONE.code())
                    .setLeaderEpoch(1)
                    .setEndOffset(1))));

        return new OffsetsForLeaderEpochResponse(data);
    }

    private AddPartitionsToTxnRequest createAddPartitionsToTxnRequest(short version) {
        return new AddPartitionsToTxnRequest.Builder("tid", 21L, (short) 42,
            singletonList(new TopicPartition("topic", 73))).build(version);
    }

    private AddPartitionsToTxnResponse createAddPartitionsToTxnResponse() {
        return new AddPartitionsToTxnResponse(0, Collections.singletonMap(new TopicPartition("t", 0), Errors.NONE));
    }

    private AddOffsetsToTxnRequest createAddOffsetsToTxnRequest(short version) {
        return new AddOffsetsToTxnRequest.Builder(
            new AddOffsetsToTxnRequestData()
                .setTransactionalId("tid")
                .setProducerId(21L)
                .setProducerEpoch((short) 42)
                .setGroupId("gid")
        ).build(version);
    }

    private AddOffsetsToTxnResponse createAddOffsetsToTxnResponse() {
        return new AddOffsetsToTxnResponse(new AddOffsetsToTxnResponseData()
                                               .setErrorCode(Errors.NONE.code())
                                               .setThrottleTimeMs(0));
    }

    private EndTxnRequest createEndTxnRequest(short version) {
        return new EndTxnRequest.Builder(
            new EndTxnRequestData()
                .setTransactionalId("tid")
                .setProducerId(21L)
                .setProducerEpoch((short) 42)
                .setCommitted(TransactionResult.COMMIT.id)
            ).build(version);
    }

    private EndTxnResponse createEndTxnResponse() {
        return new EndTxnResponse(
            new EndTxnResponseData()
                .setErrorCode(Errors.NONE.code())
                .setThrottleTimeMs(0)
        );
    }

    private WriteTxnMarkersRequest createWriteTxnMarkersRequest(short version) {
        List<TopicPartition> partitions = singletonList(new TopicPartition("topic", 73));
        WriteTxnMarkersRequest.TxnMarkerEntry txnMarkerEntry = new WriteTxnMarkersRequest.TxnMarkerEntry(21L, (short) 42, 73, TransactionResult.ABORT, partitions);
        return new WriteTxnMarkersRequest.Builder(WRITE_TXN_MARKERS.latestVersion(), singletonList(txnMarkerEntry)).build(version);
    }

    private WriteTxnMarkersResponse createWriteTxnMarkersResponse() {
        final Map<TopicPartition, Errors> errorPerPartitions = new HashMap<>();
        errorPerPartitions.put(new TopicPartition("topic", 73), Errors.NONE);
        final Map<Long, Map<TopicPartition, Errors>> response = new HashMap<>();
        response.put(21L, errorPerPartitions);
        return new WriteTxnMarkersResponse(response);
    }

    private TxnOffsetCommitRequest createTxnOffsetCommitRequest(short version) {
        final Map<TopicPartition, TxnOffsetCommitRequest.CommittedOffset> offsets = new HashMap<>();
        offsets.put(new TopicPartition("topic", 73),
                    new TxnOffsetCommitRequest.CommittedOffset(100, null, Optional.empty()));
        offsets.put(new TopicPartition("topic", 74),
                new TxnOffsetCommitRequest.CommittedOffset(100, "blah", Optional.of(27)));

        if (version < 3) {
            return new TxnOffsetCommitRequest.Builder("transactionalId",
                "groupId",
                21L,
                (short) 42,
                offsets).build();
        } else {
            return new TxnOffsetCommitRequest.Builder("transactionalId",
                "groupId",
                21L,
                (short) 42,
                offsets,
                "member",
                2,
                Optional.of("instance")).build(version);
        }
    }

    private TxnOffsetCommitRequest createTxnOffsetCommitRequestWithAutoDowngrade() {
        final Map<TopicPartition, TxnOffsetCommitRequest.CommittedOffset> offsets = new HashMap<>();
        offsets.put(new TopicPartition("topic", 73),
            new TxnOffsetCommitRequest.CommittedOffset(100, null, Optional.empty()));
        offsets.put(new TopicPartition("topic", 74),
            new TxnOffsetCommitRequest.CommittedOffset(100, "blah", Optional.of(27)));

        return new TxnOffsetCommitRequest.Builder("transactionalId",
            "groupId",
            21L,
            (short) 42,
            offsets,
            "member",
            2,
            Optional.of("instance")).build();
    }

    private TxnOffsetCommitResponse createTxnOffsetCommitResponse() {
        final Map<TopicPartition, Errors> errorPerPartitions = new HashMap<>();
        errorPerPartitions.put(new TopicPartition("topic", 73), Errors.NONE);
        return new TxnOffsetCommitResponse(0, errorPerPartitions);
    }

    private DescribeAclsRequest createDescribeAclsRequest(short version) {
        return new DescribeAclsRequest.Builder(new AclBindingFilter(
                new ResourcePatternFilter(ResourceType.TOPIC, "mytopic", PatternType.LITERAL),
                new AccessControlEntryFilter(null, null, AclOperation.ANY, AclPermissionType.ANY))).build(version);
    }

    private DescribeAclsResponse createDescribeAclsResponse() {
        DescribeAclsResponseData data = new DescribeAclsResponseData()
                .setErrorCode(Errors.NONE.code())
                .setErrorMessage(Errors.NONE.message())
                .setThrottleTimeMs(0)
                .setResources(singletonList(new DescribeAclsResource()
                        .setResourceType(ResourceType.TOPIC.code())
                        .setResourceName("mytopic")
                        .setPatternType(PatternType.LITERAL.code())
                        .setAcls(singletonList(new AclDescription()
                                .setHost("*")
                                .setOperation(AclOperation.WRITE.code())
                                .setPermissionType(AclPermissionType.ALLOW.code())
                                .setPrincipal("User:ANONYMOUS")))));
        return new DescribeAclsResponse(data);
    }

    private CreateAclsRequest createCreateAclsRequest(short version) {
        List<CreateAclsRequestData.AclCreation> creations = new ArrayList<>();
        creations.add(CreateAclsRequest.aclCreation(new AclBinding(
            new ResourcePattern(ResourceType.TOPIC, "mytopic", PatternType.LITERAL),
            new AccessControlEntry("User:ANONYMOUS", "127.0.0.1", AclOperation.READ, AclPermissionType.ALLOW))));
        creations.add(CreateAclsRequest.aclCreation(new AclBinding(
            new ResourcePattern(ResourceType.GROUP, "mygroup", PatternType.LITERAL),
            new AccessControlEntry("User:ANONYMOUS", "*", AclOperation.WRITE, AclPermissionType.DENY))));
        CreateAclsRequestData data = new CreateAclsRequestData().setCreations(creations);
        return new CreateAclsRequest.Builder(data).build(version);
    }

    private CreateAclsResponse createCreateAclsResponse() {
        return new CreateAclsResponse(new CreateAclsResponseData().setResults(asList(
            new CreateAclsResponseData.AclCreationResult(),
            new CreateAclsResponseData.AclCreationResult()
                .setErrorCode(Errors.NONE.code())
                .setErrorMessage("Foo bar"))));
    }

    private DeleteAclsRequest createDeleteAclsRequest(short version) {
        DeleteAclsRequestData data = new DeleteAclsRequestData().setFilters(asList(
            new DeleteAclsRequestData.DeleteAclsFilter()
                .setResourceTypeFilter(ResourceType.ANY.code())
                .setResourceNameFilter(null)
                .setPatternTypeFilter(PatternType.LITERAL.code())
                .setPrincipalFilter("User:ANONYMOUS")
                .setHostFilter(null)
                .setOperation(AclOperation.ANY.code())
                .setPermissionType(AclPermissionType.ANY.code()),
            new DeleteAclsRequestData.DeleteAclsFilter()
                .setResourceTypeFilter(ResourceType.ANY.code())
                .setResourceNameFilter(null)
                .setPatternTypeFilter(PatternType.LITERAL.code())
                .setPrincipalFilter("User:bob")
                .setHostFilter(null)
                .setOperation(AclOperation.ANY.code())
                .setPermissionType(AclPermissionType.ANY.code())
        ));
        return new DeleteAclsRequest.Builder(data).build(version);
    }

    private DeleteAclsResponse createDeleteAclsResponse(short version) {
        List<DeleteAclsResponseData.DeleteAclsFilterResult> filterResults = new ArrayList<>();
        filterResults.add(new DeleteAclsResponseData.DeleteAclsFilterResult().setMatchingAcls(asList(
                new DeleteAclsResponseData.DeleteAclsMatchingAcl()
                    .setResourceType(ResourceType.TOPIC.code())
                    .setResourceName("mytopic3")
                    .setPatternType(PatternType.LITERAL.code())
                    .setPrincipal("User:ANONYMOUS")
                    .setHost("*")
                    .setOperation(AclOperation.DESCRIBE.code())
                    .setPermissionType(AclPermissionType.ALLOW.code()),
                new DeleteAclsResponseData.DeleteAclsMatchingAcl()
                    .setResourceType(ResourceType.TOPIC.code())
                    .setResourceName("mytopic4")
                    .setPatternType(PatternType.LITERAL.code())
                    .setPrincipal("User:ANONYMOUS")
                    .setHost("*")
                    .setOperation(AclOperation.DESCRIBE.code())
                    .setPermissionType(AclPermissionType.DENY.code()))));
        filterResults.add(new DeleteAclsResponseData.DeleteAclsFilterResult()
            .setErrorCode(Errors.SECURITY_DISABLED.code())
            .setErrorMessage("No security"));
        return new DeleteAclsResponse(new DeleteAclsResponseData()
            .setThrottleTimeMs(0)
            .setFilterResults(filterResults), version);
    }

    private DescribeConfigsRequest createDescribeConfigsRequest(short version) {
        return new DescribeConfigsRequest.Builder(new DescribeConfigsRequestData()
                .setResources(asList(
                        new DescribeConfigsRequestData.DescribeConfigsResource()
                                .setResourceType(ConfigResource.Type.BROKER.id())
                                .setResourceName("0"),
                        new DescribeConfigsRequestData.DescribeConfigsResource()
                                .setResourceType(ConfigResource.Type.TOPIC.id())
                                .setResourceName("topic"))))
                .build(version);
    }

    private DescribeConfigsRequest createDescribeConfigsRequestWithConfigEntries(short version) {
        return new DescribeConfigsRequest.Builder(new DescribeConfigsRequestData()
            .setResources(asList(
                new DescribeConfigsRequestData.DescribeConfigsResource()
                    .setResourceType(ConfigResource.Type.BROKER.id())
                    .setResourceName("0")
                    .setConfigurationKeys(asList("foo", "bar")),
                new DescribeConfigsRequestData.DescribeConfigsResource()
                    .setResourceType(ConfigResource.Type.TOPIC.id())
                    .setResourceName("topic")
                    .setConfigurationKeys(null),
                new DescribeConfigsRequestData.DescribeConfigsResource()
                    .setResourceType(ConfigResource.Type.TOPIC.id())
                    .setResourceName("topic a")
                    .setConfigurationKeys(emptyList())))).build(version);
    }

    private DescribeConfigsRequest createDescribeConfigsRequestWithDocumentation(short version) {
        DescribeConfigsRequestData data = new DescribeConfigsRequestData()
                .setResources(singletonList(
                        new DescribeConfigsRequestData.DescribeConfigsResource()
                                .setResourceType(ConfigResource.Type.BROKER.id())
                                .setResourceName("0")
                                .setConfigurationKeys(asList("foo", "bar"))));
        if (version == 3) {
            data.setIncludeDocumentation(true);
        }
        return new DescribeConfigsRequest.Builder(data).build(version);
    }

    private DescribeConfigsResponse createDescribeConfigsResponse(short version) {
        return new DescribeConfigsResponse(new DescribeConfigsResponseData().setResults(asList(
                new DescribeConfigsResult()
                        .setErrorCode(Errors.NONE.code())
                        .setResourceType(ConfigResource.Type.BROKER.id())
                        .setResourceName("0")
                        .setConfigs(asList(
                                new DescribeConfigsResourceResult()
                                        .setName("config_name")
                                        .setValue("config_value")
                                        // Note: the v0 default for this field that should be exposed to callers is
                                        // context-dependent. For example, if the resource is a broker, this should default to 4.
                                        // -1 is just a placeholder value.
                                        .setConfigSource(version == 0 ? DescribeConfigsResponse.ConfigSource.STATIC_BROKER_CONFIG.id() : DescribeConfigsResponse.ConfigSource.DYNAMIC_BROKER_CONFIG.id)
                                        .setIsSensitive(true).setReadOnly(false)
                                        .setSynonyms(emptyList()),
                                new DescribeConfigsResourceResult()
                                        .setName("yet_another_name")
                                        .setValue("yet another value")
                                        .setConfigSource(version == 0 ? DescribeConfigsResponse.ConfigSource.STATIC_BROKER_CONFIG.id() : DescribeConfigsResponse.ConfigSource.DEFAULT_CONFIG.id)
                                        .setIsSensitive(false).setReadOnly(true)
                                        .setSynonyms(emptyList())
                                        .setConfigType(ConfigType.BOOLEAN.id())
                                        .setDocumentation("some description"),
                                new DescribeConfigsResourceResult()
                                        .setName("another_name")
                                        .setValue("another value")
                                        .setConfigSource(version == 0 ? DescribeConfigsResponse.ConfigSource.STATIC_BROKER_CONFIG.id() : DescribeConfigsResponse.ConfigSource.DEFAULT_CONFIG.id)
                                        .setIsSensitive(false).setReadOnly(true)
                                        .setSynonyms(emptyList())
                        )),
                new DescribeConfigsResult()
                        .setErrorCode(Errors.NONE.code())
                        .setResourceType(ConfigResource.Type.TOPIC.id())
                        .setResourceName("topic")
                        .setConfigs(emptyList())
        )));

    }

    private AlterConfigsRequest createAlterConfigsRequest(short version) {
        Map<ConfigResource, AlterConfigsRequest.Config> configs = new HashMap<>();
        List<AlterConfigsRequest.ConfigEntry> configEntries = asList(
                new AlterConfigsRequest.ConfigEntry("config_name", "config_value"),
                new AlterConfigsRequest.ConfigEntry("another_name", "another value")
        );
        configs.put(new ConfigResource(ConfigResource.Type.BROKER, "0"), new AlterConfigsRequest.Config(configEntries));
        configs.put(new ConfigResource(ConfigResource.Type.TOPIC, "topic"),
                new AlterConfigsRequest.Config(emptyList()));
        return new AlterConfigsRequest.Builder(configs, false).build(version);
    }

    private AlterConfigsResponse createAlterConfigsResponse() {
        AlterConfigsResponseData data = new AlterConfigsResponseData()
                .setThrottleTimeMs(20);
        data.responses().add(new AlterConfigsResponseData.AlterConfigsResourceResponse()
                .setErrorCode(Errors.NONE.code())
                .setErrorMessage(null)
                .setResourceName("0")
                .setResourceType(ConfigResource.Type.BROKER.id()));
        data.responses().add(new AlterConfigsResponseData.AlterConfigsResourceResponse()
                .setErrorCode(Errors.INVALID_REQUEST.code())
                .setErrorMessage("This request is invalid")
                .setResourceName("topic")
                .setResourceType(ConfigResource.Type.TOPIC.id()));
        return new AlterConfigsResponse(data);
    }

    private CreatePartitionsRequest createCreatePartitionsRequest(short version) {
        CreatePartitionsTopicCollection topics = new CreatePartitionsTopicCollection();
        topics.add(new CreatePartitionsTopic()
                .setName("my_topic")
                .setCount(3)
        );
        topics.add(new CreatePartitionsTopic()
                .setName("my_other_topic")
                .setCount(3)
        );

        CreatePartitionsRequestData data = new CreatePartitionsRequestData()
                .setTimeoutMs(0)
                .setValidateOnly(false)
                .setTopics(topics);

        return new CreatePartitionsRequest(data, version);
    }

    private CreatePartitionsRequest createCreatePartitionsRequestWithAssignments(short version) {
        CreatePartitionsTopicCollection topics = new CreatePartitionsTopicCollection();
        CreatePartitionsAssignment myTopicAssignment = new CreatePartitionsAssignment()
                .setBrokerIds(singletonList(2));
        topics.add(new CreatePartitionsTopic()
                .setName("my_topic")
                .setCount(3)
                .setAssignments(singletonList(myTopicAssignment))
        );

        topics.add(new CreatePartitionsTopic()
                .setName("my_other_topic")
                .setCount(3)
                .setAssignments(asList(
                    new CreatePartitionsAssignment().setBrokerIds(asList(2, 3)),
                    new CreatePartitionsAssignment().setBrokerIds(asList(3, 1))
                ))
        );

        CreatePartitionsRequestData data = new CreatePartitionsRequestData()
                .setTimeoutMs(0)
                .setValidateOnly(false)
                .setTopics(topics);

        return new CreatePartitionsRequest(data, version);
    }

    private CreatePartitionsResponse createCreatePartitionsResponse() {
        List<CreatePartitionsTopicResult> results = new LinkedList<>();
        results.add(new CreatePartitionsTopicResult()
                .setName("my_topic")
                .setErrorCode(Errors.INVALID_REPLICA_ASSIGNMENT.code()));
        results.add(new CreatePartitionsTopicResult()
                .setName("my_topic")
                .setErrorCode(Errors.NONE.code()));
        CreatePartitionsResponseData data = new CreatePartitionsResponseData()
                .setThrottleTimeMs(42)
                .setResults(results);
        return new CreatePartitionsResponse(data);
    }

    private CreateDelegationTokenRequest createCreateTokenRequest(short version) {
        List<CreatableRenewers> renewers = new ArrayList<>();
        renewers.add(new CreatableRenewers()
                .setPrincipalType("User")
                .setPrincipalName("user1"));
        renewers.add(new CreatableRenewers()
                .setPrincipalType("User")
                .setPrincipalName("user2"));
        return new CreateDelegationTokenRequest.Builder(new CreateDelegationTokenRequestData()
                .setRenewers(renewers)
                .setMaxLifetimeMs(System.currentTimeMillis())).build(version);
    }

    private CreateDelegationTokenResponse createCreateTokenResponse() {
        CreateDelegationTokenResponseData data = new CreateDelegationTokenResponseData()
                .setThrottleTimeMs(20)
                .setErrorCode(Errors.NONE.code())
                .setPrincipalType("User")
                .setPrincipalName("user1")
                .setIssueTimestampMs(System.currentTimeMillis())
                .setExpiryTimestampMs(System.currentTimeMillis())
                .setMaxTimestampMs(System.currentTimeMillis())
                .setTokenId("token1")
                .setHmac("test".getBytes());
        return new CreateDelegationTokenResponse(data);
    }

    private RenewDelegationTokenRequest createRenewTokenRequest(short version) {
        RenewDelegationTokenRequestData data = new RenewDelegationTokenRequestData()
                .setHmac("test".getBytes())
                .setRenewPeriodMs(System.currentTimeMillis());
        return new RenewDelegationTokenRequest.Builder(data).build(version);
    }

    private RenewDelegationTokenResponse createRenewTokenResponse() {
        RenewDelegationTokenResponseData data = new RenewDelegationTokenResponseData()
                .setThrottleTimeMs(20)
                .setErrorCode(Errors.NONE.code())
                .setExpiryTimestampMs(System.currentTimeMillis());
        return new RenewDelegationTokenResponse(data);
    }

    private ExpireDelegationTokenRequest createExpireTokenRequest(short version) {
        ExpireDelegationTokenRequestData data = new ExpireDelegationTokenRequestData()
                .setHmac("test".getBytes())
                .setExpiryTimePeriodMs(System.currentTimeMillis());
        return new ExpireDelegationTokenRequest.Builder(data).build(version);
    }

    private ExpireDelegationTokenResponse createExpireTokenResponse() {
        ExpireDelegationTokenResponseData data = new ExpireDelegationTokenResponseData()
                .setThrottleTimeMs(20)
                .setErrorCode(Errors.NONE.code())
                .setExpiryTimestampMs(System.currentTimeMillis());
        return new ExpireDelegationTokenResponse(data);
    }

    private DescribeDelegationTokenRequest createDescribeTokenRequest(short version) {
        List<KafkaPrincipal> owners = new ArrayList<>();
        owners.add(SecurityUtils.parseKafkaPrincipal("User:user1"));
        owners.add(SecurityUtils.parseKafkaPrincipal("User:user2"));
        return new DescribeDelegationTokenRequest.Builder(owners).build(version);
    }

    private DescribeDelegationTokenResponse createDescribeTokenResponse() {
        List<KafkaPrincipal> renewers = new ArrayList<>();
        renewers.add(SecurityUtils.parseKafkaPrincipal("User:user1"));
        renewers.add(SecurityUtils.parseKafkaPrincipal("User:user2"));

        List<DelegationToken> tokenList = new LinkedList<>();

        TokenInformation tokenInfo1 = new TokenInformation("1", SecurityUtils.parseKafkaPrincipal("User:owner"), renewers,
            System.currentTimeMillis(), System.currentTimeMillis(), System.currentTimeMillis());

        TokenInformation tokenInfo2 = new TokenInformation("2", SecurityUtils.parseKafkaPrincipal("User:owner1"), renewers,
            System.currentTimeMillis(), System.currentTimeMillis(), System.currentTimeMillis());

        tokenList.add(new DelegationToken(tokenInfo1, "test".getBytes()));
        tokenList.add(new DelegationToken(tokenInfo2, "test".getBytes()));

        return new DescribeDelegationTokenResponse(20, Errors.NONE, tokenList);
    }

    private ElectLeadersRequest createElectLeadersRequestNullPartitions() {
        return new ElectLeadersRequest.Builder(ElectionType.PREFERRED, null, 100).build((short) 1);
    }

    private ElectLeadersRequest createElectLeadersRequest(short version) {
        List<TopicPartition> partitions = asList(new TopicPartition("data", 1), new TopicPartition("data", 2));

        return new ElectLeadersRequest.Builder(ElectionType.PREFERRED, partitions, 100).build(version);
    }

    private ElectLeadersResponse createElectLeadersResponse() {
        String topic = "myTopic";
        List<ReplicaElectionResult> electionResults = new ArrayList<>();
        ReplicaElectionResult electionResult = new ReplicaElectionResult();
        electionResults.add(electionResult);
        electionResult.setTopic(topic);
        // Add partition 1 result
        PartitionResult partitionResult = new PartitionResult();
        partitionResult.setPartitionId(0);
        partitionResult.setErrorCode(ApiError.NONE.error().code());
        partitionResult.setErrorMessage(ApiError.NONE.message());
        electionResult.partitionResult().add(partitionResult);

        // Add partition 2 result
        partitionResult = new PartitionResult();
        partitionResult.setPartitionId(1);
        partitionResult.setErrorCode(Errors.UNKNOWN_TOPIC_OR_PARTITION.code());
        partitionResult.setErrorMessage(Errors.UNKNOWN_TOPIC_OR_PARTITION.message());
        electionResult.partitionResult().add(partitionResult);

        return new ElectLeadersResponse(200, Errors.NONE.code(), electionResults, ELECT_LEADERS.latestVersion());
    }

    private IncrementalAlterConfigsRequest createIncrementalAlterConfigsRequest(short version) {
        IncrementalAlterConfigsRequestData data = new IncrementalAlterConfigsRequestData();
        AlterableConfig alterableConfig = new AlterableConfig()
                .setName("retention.ms")
                .setConfigOperation((byte) 0)
                .setValue("100");
        IncrementalAlterConfigsRequestData.AlterableConfigCollection alterableConfigs = new IncrementalAlterConfigsRequestData.AlterableConfigCollection();
        alterableConfigs.add(alterableConfig);

        data.resources().add(new AlterConfigsResource()
                .setResourceName("testtopic")
                .setResourceType(ResourceType.TOPIC.code())
                .setConfigs(alterableConfigs));
        return new IncrementalAlterConfigsRequest.Builder(data).build(version);
    }

    private IncrementalAlterConfigsResponse createIncrementalAlterConfigsResponse() {
        IncrementalAlterConfigsResponseData data = new IncrementalAlterConfigsResponseData();

        data.responses().add(new AlterConfigsResourceResponse()
                .setResourceName("testtopic")
                .setResourceType(ResourceType.TOPIC.code())
                .setErrorCode(Errors.NONE.code())
                .setErrorMessage("Duplicate Keys"));
        return new IncrementalAlterConfigsResponse(data);
    }

    private AlterPartitionReassignmentsRequest createAlterPartitionReassignmentsRequest(short version) {
        AlterPartitionReassignmentsRequestData data = new AlterPartitionReassignmentsRequestData();
        data.topics().add(
                new AlterPartitionReassignmentsRequestData.ReassignableTopic().setName("topic").setPartitions(
                        singletonList(
                                new AlterPartitionReassignmentsRequestData.ReassignablePartition().setPartitionIndex(0).setReplicas(null)
                        )
                )
        );
        return new AlterPartitionReassignmentsRequest.Builder(data).build(version);
    }

    private AlterPartitionReassignmentsResponse createAlterPartitionReassignmentsResponse() {
        AlterPartitionReassignmentsResponseData data = new AlterPartitionReassignmentsResponseData();
        data.responses().add(
                new AlterPartitionReassignmentsResponseData.ReassignableTopicResponse()
                        .setName("topic")
                        .setPartitions(singletonList(
                                new AlterPartitionReassignmentsResponseData.ReassignablePartitionResponse()
                                        .setPartitionIndex(0)
                                        .setErrorCode(Errors.NONE.code())
                                        .setErrorMessage("No reassignment is in progress for topic topic partition 0")
                                )
                        )
        );
        return new AlterPartitionReassignmentsResponse(data);
    }

    private ListPartitionReassignmentsRequest createListPartitionReassignmentsRequest(short version) {
        ListPartitionReassignmentsRequestData data = new ListPartitionReassignmentsRequestData();
        data.setTopics(
            singletonList(
                new ListPartitionReassignmentsRequestData.ListPartitionReassignmentsTopics()
                    .setName("topic")
                    .setPartitionIndexes(singletonList(1))
            )
        );
        return new ListPartitionReassignmentsRequest.Builder(data).build(version);
    }

    private ListPartitionReassignmentsResponse createListPartitionReassignmentsResponse() {
        ListPartitionReassignmentsResponseData data = new ListPartitionReassignmentsResponseData();
        data.setTopics(singletonList(
            new ListPartitionReassignmentsResponseData.OngoingTopicReassignment()
                        .setName("topic")
                        .setPartitions(singletonList(
                                new ListPartitionReassignmentsResponseData.OngoingPartitionReassignment()
                                        .setPartitionIndex(0)
                                        .setReplicas(asList(1, 2))
                                        .setAddingReplicas(singletonList(2))
                                        .setRemovingReplicas(singletonList(1))
                                )
                        )
        ));
        return new ListPartitionReassignmentsResponse(data);
    }

    private OffsetDeleteRequest createOffsetDeleteRequest(short version) {
        OffsetDeleteRequestTopicCollection topics = new OffsetDeleteRequestTopicCollection();
        topics.add(new OffsetDeleteRequestTopic()
            .setName("topic1")
            .setPartitions(singletonList(
                new OffsetDeleteRequestPartition()
                    .setPartitionIndex(0)
                )
            )
        );

        OffsetDeleteRequestData data = new OffsetDeleteRequestData();
        data.setGroupId("group1");
        data.setTopics(topics);

        return new OffsetDeleteRequest.Builder(data).build(version);
    }

    private OffsetDeleteResponse createOffsetDeleteResponse() {
        OffsetDeleteResponsePartitionCollection partitions = new OffsetDeleteResponsePartitionCollection();
        partitions.add(new OffsetDeleteResponsePartition()
            .setPartitionIndex(0)
            .setErrorCode(Errors.NONE.code())
        );

        OffsetDeleteResponseTopicCollection topics = new OffsetDeleteResponseTopicCollection();
        topics.add(new OffsetDeleteResponseTopic()
            .setName("topic1")
            .setPartitions(partitions)
        );

        OffsetDeleteResponseData data = new OffsetDeleteResponseData();
        data.setErrorCode(Errors.NONE.code());
        data.setTopics(topics);

        return new OffsetDeleteResponse(data);
    }

    private AlterReplicaLogDirsRequest createAlterReplicaLogDirsRequest(short version) {
        AlterReplicaLogDirsRequestData data = new AlterReplicaLogDirsRequestData();
        data.dirs().add(
                new AlterReplicaLogDirsRequestData.AlterReplicaLogDir()
                        .setPath("/data0")
                        .setTopics(new AlterReplicaLogDirTopicCollection(singletonList(
                                new AlterReplicaLogDirTopic()
                                        .setPartitions(singletonList(0))
                                        .setName("topic")
                        ).iterator())
                )
        );
        return new AlterReplicaLogDirsRequest.Builder(data).build(version);
    }

    private AlterReplicaLogDirsResponse createAlterReplicaLogDirsResponse() {
        AlterReplicaLogDirsResponseData data = new AlterReplicaLogDirsResponseData();
        data.results().add(
                new AlterReplicaLogDirsResponseData.AlterReplicaLogDirTopicResult()
                        .setTopicName("topic")
                        .setPartitions(singletonList(
                                new AlterReplicaLogDirsResponseData.AlterReplicaLogDirPartitionResult()
                                        .setPartitionIndex(0)
                                        .setErrorCode(Errors.NONE.code())
                                )
                        )
        );
        return new AlterReplicaLogDirsResponse(data);
    }

    private DescribeClientQuotasRequest createDescribeClientQuotasRequest(short version) {
        ClientQuotaFilter filter = ClientQuotaFilter.all();
        return new DescribeClientQuotasRequest.Builder(filter).build(version);
    }

    private DescribeClientQuotasResponse createDescribeClientQuotasResponse() {
        DescribeClientQuotasResponseData data = new DescribeClientQuotasResponseData().setEntries(singletonList(
                new DescribeClientQuotasResponseData.EntryData()
                        .setEntity(singletonList(new DescribeClientQuotasResponseData.EntityData()
                            .setEntityType(ClientQuotaEntity.USER)
                            .setEntityName("user")))
                        .setValues(singletonList(new DescribeClientQuotasResponseData.ValueData()
                            .setKey("request_percentage")
                            .setValue(1.0)))));
        return new DescribeClientQuotasResponse(data);
    }

    private AlterClientQuotasRequest createAlterClientQuotasRequest(short version) {
        ClientQuotaEntity entity = new ClientQuotaEntity(Collections.singletonMap(ClientQuotaEntity.USER, "user"));
        ClientQuotaAlteration.Op op = new ClientQuotaAlteration.Op("request_percentage", 2.0);
        ClientQuotaAlteration alteration = new ClientQuotaAlteration(entity, Collections.singleton(op));
        return new AlterClientQuotasRequest.Builder(Collections.singleton(alteration), false).build(version);
    }

    private AlterClientQuotasResponse createAlterClientQuotasResponse() {
        AlterClientQuotasResponseData data = new AlterClientQuotasResponseData()
            .setEntries(singletonList(new AlterClientQuotasResponseData.EntryData()
                .setEntity(singletonList(new AlterClientQuotasResponseData.EntityData()
                    .setEntityType(ClientQuotaEntity.USER)
                    .setEntityName("user")))));
        return new AlterClientQuotasResponse(data);
    }

    private GetTelemetrySubscriptionRequest createGetTelemetrySubscriptionRequest() {
        Uuid id = Uuid.randomUuid();
        return new GetTelemetrySubscriptionRequest.Builder(id).build((short) 0);
    }

    private GetTelemetrySubscriptionResponse createGetTelemetrySubscriptionResponse() {
        List<String> metrics = new ArrayList<>();
        int subscriptionId =  new Random().nextInt();
        return new GetTelemetrySubscriptionResponse(0, Errors.NONE.code(), Uuid.randomUuid(),
                subscriptionId, 60, false, metrics);
    }

    private PushTelemetryRequest createPushTelemetryRequest() {
        byte[] data = "something".getBytes();
        return new PushTelemetryRequest.Builder(
                Uuid.randomUuid(), 0, false, CompressionType.NONE, new Bytes(data)).build((short) 0);
    }

    private PushTelemetryResponse createPushTelemetryResponse() {
        PushTelemetryResponseData data = new PushTelemetryResponseData()
                .setErrorCode(Errors.NONE.code());

        return new PushTelemetryResponse(data);
    }

    private DescribeProducersRequest createDescribeProducersRequest(short version) {
        DescribeProducersRequestData data = new DescribeProducersRequestData();
        DescribeProducersRequestData.TopicRequest topicRequest = new DescribeProducersRequestData.TopicRequest();
        topicRequest.setName("test");
        topicRequest.partitionIndexes().add(0);
        topicRequest.partitionIndexes().add(1);
        data.topics().add(topicRequest);
        return new DescribeProducersRequest.Builder(data).build(version);
    }

    private DescribeProducersResponse createDescribeProducersResponse() {
        DescribeProducersResponseData data = new DescribeProducersResponseData();
        DescribeProducersResponseData.TopicResponse topicResponse = new DescribeProducersResponseData.TopicResponse();
        topicResponse.partitions().add(new DescribeProducersResponseData.PartitionResponse()
            .setErrorCode(Errors.NONE.code())
            .setPartitionIndex(0)
            .setActiveProducers(asList(
                new DescribeProducersResponseData.ProducerState()
                    .setProducerId(1234L)
                    .setProducerEpoch(15)
                    .setLastTimestamp(13490218304L)
                    .setCurrentTxnStartOffset(5000),
                new DescribeProducersResponseData.ProducerState()
                    .setProducerId(9876L)
                    .setProducerEpoch(32)
                    .setLastTimestamp(13490218399L)
            ))
        );
        data.topics().add(topicResponse);
        return new DescribeProducersResponse(data);
    }

    private BrokerHeartbeatRequest createBrokerHeartbeatRequest(short v) {
        BrokerHeartbeatRequestData data = new BrokerHeartbeatRequestData()
                .setBrokerId(1)
                .setBrokerEpoch(1)
                .setCurrentMetadataOffset(1)
                .setWantFence(false)
                .setWantShutDown(false);
        return new BrokerHeartbeatRequest.Builder(data).build(v);
    }

    private BrokerHeartbeatResponse createBrokerHeartbeatResponse() {
        BrokerHeartbeatResponseData data = new BrokerHeartbeatResponseData()
                .setIsFenced(false)
                .setShouldShutDown(false)
                .setThrottleTimeMs(0);
        return new BrokerHeartbeatResponse(data);
    }

    private BrokerRegistrationRequest createBrokerRegistrationRequest(short v) {
        BrokerRegistrationRequestData data = new BrokerRegistrationRequestData()
                .setBrokerId(1)
                .setClusterId(Uuid.randomUuid().toString())
                .setRack("1")
                .setFeatures(new BrokerRegistrationRequestData.FeatureCollection(singletonList(
                        new BrokerRegistrationRequestData.Feature()).iterator()))
                .setListeners(new BrokerRegistrationRequestData.ListenerCollection(singletonList(
                        new BrokerRegistrationRequestData.Listener()).iterator()))
                .setIncarnationId(Uuid.randomUuid());
        return new BrokerRegistrationRequest.Builder(data).build(v);
    }

    private BrokerRegistrationResponse createBrokerRegistrationResponse() {
        BrokerRegistrationResponseData data = new BrokerRegistrationResponseData()
                .setBrokerEpoch(1)
                .setThrottleTimeMs(0);
        return new BrokerRegistrationResponse(data);
    }

    private UnregisterBrokerRequest createUnregisterBrokerRequest(short version) {
        UnregisterBrokerRequestData data = new UnregisterBrokerRequestData().setBrokerId(1);
        return new UnregisterBrokerRequest.Builder(data).build(version);
    }

    private UnregisterBrokerResponse createUnregisterBrokerResponse() {
        return new UnregisterBrokerResponse(new UnregisterBrokerResponseData());
    }

    private DescribeTransactionsRequest createDescribeTransactionsRequest(short version) {
        DescribeTransactionsRequestData data = new DescribeTransactionsRequestData()
            .setTransactionalIds(asList("t1", "t2", "t3"));
        return new DescribeTransactionsRequest.Builder(data).build(version);
    }

    private DescribeTransactionsResponse createDescribeTransactionsResponse() {
        DescribeTransactionsResponseData data = new DescribeTransactionsResponseData();
        data.setTransactionStates(asList(
            new DescribeTransactionsResponseData.TransactionState()
                .setErrorCode(Errors.NONE.code())
                .setTransactionalId("t1")
                .setProducerId(12345L)
                .setProducerEpoch((short) 15)
                .setTransactionStartTimeMs(13490218304L)
                .setTransactionState("Empty"),
            new DescribeTransactionsResponseData.TransactionState()
                .setErrorCode(Errors.NONE.code())
                .setTransactionalId("t2")
                .setProducerId(98765L)
                .setProducerEpoch((short) 30)
                .setTransactionStartTimeMs(13490218304L)
                .setTransactionState("Ongoing")
                .setTopics(new DescribeTransactionsResponseData.TopicDataCollection(
                    asList(
                        new DescribeTransactionsResponseData.TopicData()
                            .setTopic("foo")
                            .setPartitions(asList(1, 3, 5, 7)),
                        new DescribeTransactionsResponseData.TopicData()
                            .setTopic("bar")
                            .setPartitions(asList(1, 3))
                    ).iterator()
                )),
            new DescribeTransactionsResponseData.TransactionState()
                .setErrorCode(Errors.NOT_COORDINATOR.code())
                .setTransactionalId("t3")
        ));
        return new DescribeTransactionsResponse(data);
    }

    private ListTransactionsRequest createListTransactionsRequest(short version) {
        return new ListTransactionsRequest.Builder(new ListTransactionsRequestData()
            .setStateFilters(singletonList("Ongoing"))
            .setProducerIdFilters(asList(1L, 2L, 15L))
        ).build(version);
    }

    private ListTransactionsResponse createListTransactionsResponse() {
        ListTransactionsResponseData response = new ListTransactionsResponseData();
        response.setErrorCode(Errors.NONE.code());
        response.setTransactionStates(asList(
            new ListTransactionsResponseData.TransactionState()
                .setTransactionalId("foo")
                .setProducerId(12345L)
                .setTransactionState("Ongoing"),
            new ListTransactionsResponseData.TransactionState()
                .setTransactionalId("bar")
                .setProducerId(98765L)
                .setTransactionState("PrepareAbort")
        ));
        return new ListTransactionsResponse(response);
    }

}<|MERGE_RESOLUTION|>--- conflicted
+++ resolved
@@ -182,7 +182,6 @@
 import org.apache.kafka.common.message.OffsetForLeaderEpochResponseData.OffsetForLeaderTopicResult;
 import org.apache.kafka.common.message.ProduceRequestData;
 import org.apache.kafka.common.message.ProduceResponseData;
-import org.apache.kafka.common.message.PushTelemetryResponseData;
 import org.apache.kafka.common.message.RenewDelegationTokenRequestData;
 import org.apache.kafka.common.message.RenewDelegationTokenResponseData;
 import org.apache.kafka.common.message.SaslAuthenticateRequestData;
@@ -230,7 +229,6 @@
 import org.apache.kafka.common.security.auth.SecurityProtocol;
 import org.apache.kafka.common.security.token.delegation.DelegationToken;
 import org.apache.kafka.common.security.token.delegation.TokenInformation;
-import org.apache.kafka.common.utils.Bytes;
 import org.apache.kafka.common.utils.SecurityUtils;
 import org.apache.kafka.common.utils.Utils;
 import org.junit.jupiter.api.Test;
@@ -246,7 +244,6 @@
 import java.util.List;
 import java.util.Map;
 import java.util.Optional;
-import java.util.Random;
 import java.util.Set;
 import java.util.stream.Collectors;
 
@@ -289,293 +286,6 @@
     // Exception includes a message that we verify is not included in error responses
     private final UnknownServerException unknownServerException = new UnknownServerException("secret");
 
-<<<<<<< HEAD
-    @Test
-    public void testSerialization() throws Exception {
-        checkRequest(createControlledShutdownRequest(), true);
-        checkResponse(createControlledShutdownResponse(), 1, true);
-        checkErrorResponse(createControlledShutdownRequest(), unknownServerException, true);
-        checkErrorResponse(createControlledShutdownRequest(0), unknownServerException, true);
-        checkRequest(createFetchRequest(4), true);
-        checkResponse(createFetchResponse(true), 4, true);
-        List<TopicPartition> toForgetTopics = new ArrayList<>();
-        toForgetTopics.add(new TopicPartition("foo", 0));
-        toForgetTopics.add(new TopicPartition("foo", 2));
-        toForgetTopics.add(new TopicPartition("bar", 0));
-        checkRequest(createFetchRequest(7, new FetchMetadata(123, 456), toForgetTopics), true);
-        checkResponse(createFetchResponse(123), 7, true);
-        checkResponse(createFetchResponse(Errors.FETCH_SESSION_ID_NOT_FOUND, 123), 7, true);
-        checkErrorResponse(createFetchRequest(7), unknownServerException, true);
-        checkRequest(createHeartBeatRequest(), true);
-        checkErrorResponse(createHeartBeatRequest(), unknownServerException, true);
-        checkResponse(createHeartBeatResponse(), 0, true);
-
-        for (short version : JOIN_GROUP.allVersions()) {
-            checkRequest(createJoinGroupRequest(version), true);
-            checkErrorResponse(createJoinGroupRequest(version), unknownServerException, true);
-            checkResponse(createJoinGroupResponse(version), version, true);
-        }
-
-        for (short version : SYNC_GROUP.allVersions()) {
-            checkRequest(createSyncGroupRequest(version), true);
-            checkErrorResponse(createSyncGroupRequest(version), unknownServerException, true);
-            checkResponse(createSyncGroupResponse(version), version, true);
-        }
-
-        checkRequest(createLeaveGroupRequest(), true);
-        checkErrorResponse(createLeaveGroupRequest(), unknownServerException, true);
-        checkResponse(createLeaveGroupResponse(), 0, true);
-
-        for (short version : ApiKeys.LIST_GROUPS.allVersions()) {
-            checkRequest(createListGroupsRequest(version), false);
-            checkErrorResponse(createListGroupsRequest(version), unknownServerException, true);
-            checkResponse(createListGroupsResponse(version), version, true);
-        }
-
-        checkRequest(createDescribeGroupRequest(), true);
-        checkErrorResponse(createDescribeGroupRequest(), unknownServerException, true);
-        checkResponse(createDescribeGroupResponse(), 0, true);
-        checkRequest(createDeleteGroupsRequest(), true);
-        checkErrorResponse(createDeleteGroupsRequest(), unknownServerException, true);
-        checkResponse(createDeleteGroupsResponse(), 0, true);
-        for (short version : LIST_OFFSETS.allVersions()) {
-            checkRequest(createListOffsetRequest(version), true);
-            checkErrorResponse(createListOffsetRequest(version), unknownServerException, true);
-            checkResponse(createListOffsetResponse(version), version, true);
-        }
-        checkRequest(MetadataRequest.Builder.allTopics().build((short) 2), true);
-        checkRequest(createMetadataRequest(1, Collections.singletonList("topic1")), true);
-        checkErrorResponse(createMetadataRequest(1, Collections.singletonList("topic1")), unknownServerException, true);
-        checkResponse(createMetadataResponse(), 2, true);
-        checkErrorResponse(createMetadataRequest(2, Collections.singletonList("topic1")), unknownServerException, true);
-        checkResponse(createMetadataResponse(), 3, true);
-        checkErrorResponse(createMetadataRequest(3, Collections.singletonList("topic1")), unknownServerException, true);
-        checkResponse(createMetadataResponse(), 4, true);
-        checkErrorResponse(createMetadataRequest(4, Collections.singletonList("topic1")), unknownServerException, true);
-        checkRequest(createOffsetFetchRequest(0, false), true);
-        checkRequest(createOffsetFetchRequest(1, false), true);
-        checkRequest(createOffsetFetchRequest(2, false), true);
-        checkRequest(createOffsetFetchRequest(7, true), true);
-        checkRequest(createOffsetFetchRequest(8, true), true);
-        checkRequest(createOffsetFetchRequestWithMultipleGroups(8, true), true);
-        checkRequest(createOffsetFetchRequestWithMultipleGroups(8, false), true);
-        checkRequest(createOffsetFetchRequestForAllPartition(7, true), true);
-        checkRequest(createOffsetFetchRequestForAllPartition(8, true), true);
-        checkErrorResponse(createOffsetFetchRequest(0, false), unknownServerException, true);
-        checkErrorResponse(createOffsetFetchRequest(1, false), unknownServerException, true);
-        checkErrorResponse(createOffsetFetchRequest(2, false), unknownServerException, true);
-        checkErrorResponse(createOffsetFetchRequest(7, true), unknownServerException, true);
-        checkErrorResponse(createOffsetFetchRequest(8, true), unknownServerException, true);
-        checkErrorResponse(createOffsetFetchRequestWithMultipleGroups(8, true), unknownServerException, true);
-        checkErrorResponse(createOffsetFetchRequestForAllPartition(7, true),
-            new NotCoordinatorException("Not Coordinator"), true);
-        checkErrorResponse(createOffsetFetchRequestForAllPartition(8, true),
-            new NotCoordinatorException("Not Coordinator"), true);
-        checkErrorResponse(createOffsetFetchRequestWithMultipleGroups(8, true),
-            new NotCoordinatorException("Not Coordinator"), true);
-        checkResponse(createOffsetFetchResponse(0), 0, true);
-        checkResponse(createOffsetFetchResponse(7), 7, true);
-        checkResponse(createOffsetFetchResponse(8), 8, true);
-        checkRequest(createProduceRequest(2), true);
-        checkErrorResponse(createProduceRequest(2), unknownServerException, true);
-        checkRequest(createProduceRequest(3), true);
-        checkErrorResponse(createProduceRequest(3), unknownServerException, true);
-        checkResponse(createProduceResponse(), 2, true);
-        checkResponse(createProduceResponseWithErrorMessage(), 8, true);
-
-        for (short version : STOP_REPLICA.allVersions()) {
-            checkRequest(createStopReplicaRequest(version, true), true);
-            checkRequest(createStopReplicaRequest(version, false), true);
-            checkErrorResponse(createStopReplicaRequest(version, true), unknownServerException, true);
-            checkErrorResponse(createStopReplicaRequest(version, false), unknownServerException, true);
-            checkResponse(createStopReplicaResponse(), version, true);
-        }
-
-        for (short version : LEADER_AND_ISR.allVersions()) {
-            checkRequest(createLeaderAndIsrRequest(version), true);
-            checkErrorResponse(createLeaderAndIsrRequest(version), unknownServerException, false);
-            checkResponse(createLeaderAndIsrResponse(version), version, true);
-        }
-        
-        checkRequest(createSaslHandshakeRequest(), true);
-        checkErrorResponse(createSaslHandshakeRequest(), unknownServerException, true);
-        checkResponse(createSaslHandshakeResponse(), 0, true);
-        checkRequest(createSaslAuthenticateRequest(), true);
-        checkErrorResponse(createSaslAuthenticateRequest(), unknownServerException, true);
-        checkResponse(createSaslAuthenticateResponse(), 0, true);
-        checkResponse(createSaslAuthenticateResponse(), 1, true);
-
-        for (short version : CREATE_TOPICS.allVersions()) {
-            checkRequest(createCreateTopicRequest(version), true);
-            checkErrorResponse(createCreateTopicRequest(version), unknownServerException, true);
-            checkResponse(createCreateTopicResponse(), version, true);
-        }
-
-        for (short version : DELETE_TOPICS.allVersions()) {
-            checkRequest(createDeleteTopicsRequest(version), true);
-            checkErrorResponse(createDeleteTopicsRequest(version), unknownServerException, true);
-            checkResponse(createDeleteTopicsResponse(), version, true);
-        }
-
-        for (short version : CREATE_PARTITIONS.allVersions()) {
-            checkRequest(createCreatePartitionsRequest(version), true);
-            checkRequest(createCreatePartitionsRequestWithAssignments(version), false);
-            checkErrorResponse(createCreatePartitionsRequest(version), unknownServerException, true);
-            checkResponse(createCreatePartitionsResponse(), version, true);
-        }
-
-        checkRequest(createInitPidRequest(), true);
-        checkErrorResponse(createInitPidRequest(), unknownServerException, true);
-        checkResponse(createInitPidResponse(), 0, true);
-
-        checkRequest(createAddPartitionsToTxnRequest(), true);
-        checkResponse(createAddPartitionsToTxnResponse(), 0, true);
-        checkErrorResponse(createAddPartitionsToTxnRequest(), unknownServerException, true);
-        checkRequest(createAddOffsetsToTxnRequest(), true);
-        checkResponse(createAddOffsetsToTxnResponse(), 0, true);
-        checkErrorResponse(createAddOffsetsToTxnRequest(), unknownServerException, true);
-        checkRequest(createEndTxnRequest(), true);
-        checkResponse(createEndTxnResponse(), 0, true);
-        checkErrorResponse(createEndTxnRequest(), unknownServerException, true);
-        checkRequest(createWriteTxnMarkersRequest(), true);
-        checkResponse(createWriteTxnMarkersResponse(), 0, true);
-        checkErrorResponse(createWriteTxnMarkersRequest(), unknownServerException, true);
-
-        checkOlderFetchVersions();
-        checkResponse(createMetadataResponse(), 0, true);
-        checkResponse(createMetadataResponse(), 1, true);
-        checkErrorResponse(createMetadataRequest(1, Collections.singletonList("topic1")), unknownServerException, true);
-        checkRequest(createOffsetCommitRequest(0), true);
-        checkErrorResponse(createOffsetCommitRequest(0), unknownServerException, true);
-        checkRequest(createOffsetCommitRequest(1), true);
-        checkErrorResponse(createOffsetCommitRequest(1), unknownServerException, true);
-        checkRequest(createOffsetCommitRequest(2), true);
-        checkErrorResponse(createOffsetCommitRequest(2), unknownServerException, true);
-        checkRequest(createOffsetCommitRequest(3), true);
-        checkErrorResponse(createOffsetCommitRequest(3), unknownServerException, true);
-        checkRequest(createOffsetCommitRequest(4), true);
-        checkErrorResponse(createOffsetCommitRequest(4), unknownServerException, true);
-        checkResponse(createOffsetCommitResponse(), 4, true);
-        checkRequest(createOffsetCommitRequest(5), true);
-        checkErrorResponse(createOffsetCommitRequest(5), unknownServerException, true);
-        checkResponse(createOffsetCommitResponse(), 5, true);
-        checkRequest(createJoinGroupRequest(0), true);
-        checkRequest(createUpdateMetadataRequest(0, null), false);
-        checkErrorResponse(createUpdateMetadataRequest(0, null), unknownServerException, true);
-        checkRequest(createUpdateMetadataRequest(1, null), false);
-        checkRequest(createUpdateMetadataRequest(1, "rack1"), false);
-        checkErrorResponse(createUpdateMetadataRequest(1, null), unknownServerException, true);
-        checkRequest(createUpdateMetadataRequest(2, "rack1"), false);
-        checkRequest(createUpdateMetadataRequest(2, null), false);
-        checkErrorResponse(createUpdateMetadataRequest(2, "rack1"), unknownServerException, true);
-        checkRequest(createUpdateMetadataRequest(3, "rack1"), false);
-        checkRequest(createUpdateMetadataRequest(3, null), false);
-        checkErrorResponse(createUpdateMetadataRequest(3, "rack1"), unknownServerException, true);
-        checkRequest(createUpdateMetadataRequest(4, "rack1"), false);
-        checkRequest(createUpdateMetadataRequest(4, null), false);
-        checkErrorResponse(createUpdateMetadataRequest(4, "rack1"), unknownServerException, true);
-        checkRequest(createUpdateMetadataRequest(5, "rack1"), false);
-        checkRequest(createUpdateMetadataRequest(5, null), false);
-        checkErrorResponse(createUpdateMetadataRequest(5, "rack1"), unknownServerException, true);
-        checkResponse(createUpdateMetadataResponse(), 0, true);
-        checkRequest(createListOffsetRequest(0), true);
-        checkErrorResponse(createListOffsetRequest(0), unknownServerException, true);
-        checkResponse(createListOffsetResponse(0), 0, true);
-        checkRequest(createLeaderEpochRequestForReplica(0, 1), true);
-        checkRequest(createLeaderEpochRequestForConsumer(), true);
-        checkResponse(createLeaderEpochResponse(), 0, true);
-        checkErrorResponse(createLeaderEpochRequestForConsumer(), unknownServerException, true);
-        checkRequest(createAddPartitionsToTxnRequest(), true);
-        checkErrorResponse(createAddPartitionsToTxnRequest(), unknownServerException, true);
-        checkResponse(createAddPartitionsToTxnResponse(), 0, true);
-        checkRequest(createAddOffsetsToTxnRequest(), true);
-        checkErrorResponse(createAddOffsetsToTxnRequest(), unknownServerException, true);
-        checkResponse(createAddOffsetsToTxnResponse(), 0, true);
-        checkRequest(createEndTxnRequest(), true);
-        checkErrorResponse(createEndTxnRequest(), unknownServerException, true);
-        checkResponse(createEndTxnResponse(), 0, true);
-        checkRequest(createWriteTxnMarkersRequest(), true);
-        checkErrorResponse(createWriteTxnMarkersRequest(), unknownServerException, true);
-        checkResponse(createWriteTxnMarkersResponse(), 0, true);
-        checkRequest(createTxnOffsetCommitRequest(0), true);
-        checkRequest(createTxnOffsetCommitRequest(3), true);
-        checkRequest(createTxnOffsetCommitRequestWithAutoDowngrade(2), true);
-        checkErrorResponse(createTxnOffsetCommitRequest(0), unknownServerException, true);
-        checkErrorResponse(createTxnOffsetCommitRequest(3), unknownServerException, true);
-        checkErrorResponse(createTxnOffsetCommitRequestWithAutoDowngrade(2), unknownServerException, true);
-        checkResponse(createTxnOffsetCommitResponse(), 0, true);
-        checkRequest(createDescribeAclsRequest(), true);
-        checkErrorResponse(createDescribeAclsRequest(), new SecurityDisabledException("Security is not enabled."), true);
-        checkResponse(createDescribeAclsResponse(), ApiKeys.DESCRIBE_ACLS.latestVersion(), true);
-        checkRequest(createCreateAclsRequest(), true);
-        checkErrorResponse(createCreateAclsRequest(), new SecurityDisabledException("Security is not enabled."), true);
-        checkResponse(createCreateAclsResponse(), ApiKeys.CREATE_ACLS.latestVersion(), true);
-        checkRequest(createDeleteAclsRequest(), true);
-        checkErrorResponse(createDeleteAclsRequest(), new SecurityDisabledException("Security is not enabled."), true);
-        checkResponse(createDeleteAclsResponse(ApiKeys.DELETE_ACLS.latestVersion()), ApiKeys.DELETE_ACLS.latestVersion(), true);
-        checkRequest(createAlterConfigsRequest(), false);
-        checkErrorResponse(createAlterConfigsRequest(), unknownServerException, true);
-        checkResponse(createAlterConfigsResponse(), 0, false);
-        checkRequest(createDescribeConfigsRequest(0), true);
-        checkRequest(createDescribeConfigsRequestWithConfigEntries(0), false);
-        checkErrorResponse(createDescribeConfigsRequest(0), unknownServerException, true);
-        checkResponse(createDescribeConfigsResponse((short) 0), 0, false);
-        checkRequest(createDescribeConfigsRequest(1), true);
-        checkRequest(createDescribeConfigsRequestWithConfigEntries(1), false);
-        checkRequest(createDescribeConfigsRequestWithDocumentation(1), false);
-        checkRequest(createDescribeConfigsRequestWithDocumentation(2), false);
-        checkRequest(createDescribeConfigsRequestWithDocumentation(3), false);
-        checkErrorResponse(createDescribeConfigsRequest(1), unknownServerException, true);
-        checkResponse(createDescribeConfigsResponse((short) 1), 1, false);
-        checkDescribeConfigsResponseVersions();
-        checkRequest(createCreateTokenRequest(), true);
-        checkErrorResponse(createCreateTokenRequest(), unknownServerException, true);
-        checkResponse(createCreateTokenResponse(), 0, true);
-        checkRequest(createDescribeTokenRequest(), true);
-        checkErrorResponse(createDescribeTokenRequest(), unknownServerException, true);
-        checkResponse(createDescribeTokenResponse(), 0, true);
-        checkRequest(createExpireTokenRequest(), true);
-        checkErrorResponse(createExpireTokenRequest(), unknownServerException, true);
-        checkResponse(createExpireTokenResponse(), 0, true);
-        checkRequest(createRenewTokenRequest(), true);
-        checkErrorResponse(createRenewTokenRequest(), unknownServerException, true);
-        checkResponse(createRenewTokenResponse(), 0, true);
-        checkRequest(createElectLeadersRequest(), true);
-        checkRequest(createElectLeadersRequestNullPartitions(), true);
-        checkErrorResponse(createElectLeadersRequest(), unknownServerException, true);
-        checkResponse(createElectLeadersResponse(), 1, true);
-        checkRequest(createIncrementalAlterConfigsRequest(), true);
-        checkErrorResponse(createIncrementalAlterConfigsRequest(), unknownServerException, true);
-        checkResponse(createIncrementalAlterConfigsResponse(), 0, true);
-        checkRequest(createAlterPartitionReassignmentsRequest(), true);
-        checkErrorResponse(createAlterPartitionReassignmentsRequest(), unknownServerException, true);
-        checkResponse(createAlterPartitionReassignmentsResponse(), 0, true);
-        checkRequest(createListPartitionReassignmentsRequest(), true);
-        checkErrorResponse(createListPartitionReassignmentsRequest(), unknownServerException, true);
-        checkResponse(createListPartitionReassignmentsResponse(), 0, true);
-        checkRequest(createOffsetDeleteRequest(), true);
-        checkErrorResponse(createOffsetDeleteRequest(), unknownServerException, true);
-        checkResponse(createOffsetDeleteResponse(), 0, true);
-        checkRequest(createAlterReplicaLogDirsRequest(), true);
-        checkErrorResponse(createAlterReplicaLogDirsRequest(), unknownServerException, true);
-        checkResponse(createAlterReplicaLogDirsResponse(), 0, true);
-
-        checkRequest(createDescribeClientQuotasRequest(), true);
-        checkErrorResponse(createDescribeClientQuotasRequest(), unknownServerException, true);
-        checkResponse(createDescribeClientQuotasResponse(), 0, true);
-        checkRequest(createAlterClientQuotasRequest(), true);
-        checkErrorResponse(createAlterClientQuotasRequest(), unknownServerException, true);
-        checkResponse(createAlterClientQuotasResponse(), 0, true);
-
-        checkRequest(createGetTelemetrySubscriptionRequest(), true);
-        checkErrorResponse(createGetTelemetrySubscriptionRequest(), unknownServerException, true);
-        checkResponse(createGetTelemetrySubscriptionResponse(), 0, true);
-        checkRequest(createPushTelemetryRequest(), true);
-        checkErrorResponse(createPushTelemetryRequest(), unknownServerException, true);
-        checkResponse(createPushTelemetryResponse(), 0, true);
-    }
-=======
->>>>>>> 56df7acd
 
     @Test
     public void testSerialization() {
@@ -3488,31 +3198,6 @@
         return new AlterClientQuotasResponse(data);
     }
 
-    private GetTelemetrySubscriptionRequest createGetTelemetrySubscriptionRequest() {
-        Uuid id = Uuid.randomUuid();
-        return new GetTelemetrySubscriptionRequest.Builder(id).build((short) 0);
-    }
-
-    private GetTelemetrySubscriptionResponse createGetTelemetrySubscriptionResponse() {
-        List<String> metrics = new ArrayList<>();
-        int subscriptionId =  new Random().nextInt();
-        return new GetTelemetrySubscriptionResponse(0, Errors.NONE.code(), Uuid.randomUuid(),
-                subscriptionId, 60, false, metrics);
-    }
-
-    private PushTelemetryRequest createPushTelemetryRequest() {
-        byte[] data = "something".getBytes();
-        return new PushTelemetryRequest.Builder(
-                Uuid.randomUuid(), 0, false, CompressionType.NONE, new Bytes(data)).build((short) 0);
-    }
-
-    private PushTelemetryResponse createPushTelemetryResponse() {
-        PushTelemetryResponseData data = new PushTelemetryResponseData()
-                .setErrorCode(Errors.NONE.code());
-
-        return new PushTelemetryResponse(data);
-    }
-
     private DescribeProducersRequest createDescribeProducersRequest(short version) {
         DescribeProducersRequestData data = new DescribeProducersRequestData();
         DescribeProducersRequestData.TopicRequest topicRequest = new DescribeProducersRequestData.TopicRequest();
